<<<<<<< HEAD
=======
[versions]
# ===== Project & Build Tools =====
agp = "9.0.0-alpha02"
googleServices = "4.4.3"
kotlin = "2.2.20-RC"
ksp = "2.2.20-RC-2.0.2"
openApiGenerator = "7.14.0"
symbolProcessingGradlePlugin = "2.2.10-2.0.2"

# ===== AndroidX =====
activityCompose = "1.10.1"
animatedVectorDrawable = "1.2.0"
appcompat = "1.7.1"
archCoreTesting = "2.2.0"
composeBom = "2025.08.01"
coreKtx = "1.17.0"
androidxEspresso = "3.7.0"
androidxLifecycle = "2.9.3"
androidxTestJunit = "1.3.0"
androidxTestCore = "1.7.0"
material3 = "1.3.2"
navigationCompose = "2.9.3"
roomVersion = "2.7.2"
androidxSecurity = "1.1.0"
workManager = "2.10.3"

# ===== Google =====
firebaseBom = "34.2.0"
firebaseCrashlytics = "3.0.6"
firebaseCrashlyticsKtx = "19.4.4"
firebasePerf = "2.0.1"
googleAuth = "21.4.0"
googleAuthApiPhone = "18.2.0"
googleIdentity = "18.1.0"
hilt = "2.57.1"
materialVersion = "1.12.0"

# ===== Kotlin & Coroutines =====
kotlinReflect = "2.2.20-RC"
kotlinxCoroutines = "1.10.2"
kotlinxSerialization = "1.9.0"
coroutinesTest = "1.10.2"

# ===== Networking =====
okhttp = "5.1.0"
retrofit = "3.0.0"

# ===== UI & Image Loading =====
coilCompose = "2.7.0"

# ===== Code Quality, Docs & Debugging =====
detekt = "1.23.8"
dokka = "2.0.0"
kover = "0.9.1"
ktlint = "1.0.1"
leakcanary = "2.14"
spotless = "7.2.1"

# ===== Testing =====
junit = "4.13.2"
junitJupiter = "5.13.4"
mockk = "1.14.5"
turbine = "1.2.1"

# ===== Hooking Frameworks =====
lsposed = "6.4"
yuki = "1.3.0"

# ===== Security & Utilities =====
auraBackendApiGenerator = "1.0.0"
bouncycastle = "1.81"
bcprovJdk18on = "1.81"
commonsCompress = "1.28.0"
gson = "2.13.1"
tink = "1.18.0"
xz = "1.10"

[plugins]
android-application = { id = "com.android.application", version.ref = "agp" }
android-library = { id = "com.android.library", version.ref = "agp" }
detekt = { id = "io.gitlab.arturbosch.detekt", version.ref = "detekt" }
dokka = { id = "org.jetbrains.dokka", version.ref = "dokka" }
firebase-crashlytics = { id = "com.google.firebase.crashlytics", version.ref = "firebaseCrashlytics" }
firebase-perf = { id = "com.google.firebase.firebase-perf", version.ref = "firebasePerf" }
google-services = { id = "com.google.gms.google-services", version.ref = "googleServices" }
hilt = { id = "com.google.dagger.hilt.android", version.ref = "hilt" }
kotlin-android = { id = "org.jetbrains.kotlin.android", version.ref = "kotlin" }
kotlin-compose = { id = "org.jetbrains.kotlin.plugin.compose", version.ref = "kotlin" }
kotlin-jvm = { id = "org.jetbrains.kotlin.jvm", version.ref = "kotlin" }
kotlin-serialization = { id = "org.jetbrains.kotlin.plugin.serialization", version.ref = "kotlin" }
kover = { id = "org.jetbrains.kotlinx.kover", version.ref = "kover" }
ksp = { id = "com.google.devtools.ksp", version.ref = "ksp" }
openapi-generator = { id = "org.openapi.generator", version.ref = "openApiGenerator" }
spotless = { id = "com.diffplug.spotless", version.ref = "spotless" }

[libraries]
# ===== AndroidX - Core & Appcompat =====
androidx-appcompat = { group = "androidx.appcompat", name = "appcompat", version.ref = "appcompat" }
androidx-core-ktx = { group = "androidx.core", name = "core-ktx", version.ref = "coreKtx" }
animated-vector-drawable = { group = "androidx.vectordrawable", name = "vectordrawable-animated", version.ref = "animatedVectorDrawable" }

# ===== AndroidX - Compose =====
androidx-activity-compose = { group = "androidx.activity", name = "activity-compose", version.ref = "activityCompose" }
androidx-compose-bom = { group = "androidx.compose", name = "compose-bom", version.ref = "composeBom" }
androidx-compose-material-icons-core = { group = "androidx.compose.material", name = "material-icons-core" }
androidx-compose-material-icons-extended = { group = "androidx.compose.material", name = "material-icons-extended" }
androidx-compose-material3 = { group = "androidx.compose.material3", name = "material3", version.ref = "material3" }
androidx-compose-ui = { group = "androidx.compose.ui", name = "ui" }
androidx-compose-ui-graphics = { group = "androidx.compose.ui", name = "ui-graphics" }
androidx-compose-ui-tooling = { group = "androidx.compose.ui", name = "ui-tooling" }
androidx-compose-ui-tooling-preview = { group = "androidx.compose.ui", name = "ui-tooling-preview" }
androidx-navigation-compose = { group = "androidx.navigation", name = "navigation-compose", version.ref = "navigationCompose" }

# ===== AndroidX - Data & Architecture =====
androidx-lifecycle-runtime-ktx = { group = "androidx.lifecycle", name = "lifecycle-runtime-ktx", version.ref = "androidxLifecycle" }
androidx-work-runtime = { group = "androidx.work", name = "work-runtime-ktx", version.ref = "workManager" }
room-compiler = { group = "androidx.room", name = "room-compiler", version.ref = "roomVersion" }
room-ktx = { group = "androidx.room", name = "room-ktx", version.ref = "roomVersion" }
room-runtime = { group = "androidx.room", name = "room-runtime", version.ref = "roomVersion" }

# ===== Google - Material, Hilt, Firebase, Play Services =====
androidx-material = { group = "com.google.android.material", name = "material", version.ref = "materialVersion" }
firebase-analytics = { group = "com.google.firebase", name = "firebase-analytics-ktx", version = "22.5.0" }
firebase-bom = { group = "com.google.firebase", name = "firebase-bom", version.ref = "firebaseBom" }
firebase-crashlytics = { group = "com.google.firebase", name = "firebase-crashlytics-ktx", version.ref = "firebaseCrashlyticsKtx" }
google-auth = { group = "com.google.android.gms", name = "play-services-auth", version.ref = "googleAuth" }
google-auth-api-phone = { group = "com.google.android.gms", name = "play-services-auth-api-phone", version.ref = "googleAuthApiPhone" }
google-identity = { group = "com.google.android.gms", name = "play-services-identity", version.ref = "googleIdentity" }
hilt-android = { group = "com.google.dagger", name = "hilt-android", version.ref = "hilt" }
hilt-compiler = { group = "com.google.dagger", name = "hilt-compiler", version.ref = "hilt" }
hilt-navigation-compose = { group = "androidx.hilt", name = "hilt-navigation-compose", version = "1.2.0" }

# ===== Kotlin & Coroutines =====
kotlin-reflect = { module = "org.jetbrains.kotlin:kotlin-reflect", version.ref = "kotlinReflect" }
kotlin-stdlib = { module = "org.jetbrains.kotlin:kotlin-stdlib", version = "2.2.20-RC" }
kotlinx-coroutines-android = { group = "org.jetbrains.kotlinx", name = "kotlinx-coroutines-android", version.ref = "kotlinxCoroutines" }
kotlinx-coroutines-core = { group = "org.jetbrains.kotlinx", name = "kotlinx-coroutines-core", version.ref = "kotlinxCoroutines" }
kotlinx-serialization-json = { group = "org.jetbrains.kotlinx", name = "kotlinx-serialization-json", version.ref = "kotlinxSerialization" }

# ===== Networking =====
okhttp3-logging-interceptor = { group = "com.squareup.okhttp3", name = "logging-interceptor", version.ref = "okhttp" }
retrofit = { group = "com.squareup.retrofit2", name = "retrofit", version.ref = "retrofit" }
retrofit-converter-kotlinx-serialization = { group = "com.squareup.retrofit2", name = "converter-kotlinx-serialization", version.ref = "retrofit" }

# ===== Hooking Frameworks =====
lsposed = { module = "org.lsposed.lsplant:lsplant", version.ref = "lsposed" }
yuki = { module = "com.highcapable.yukihookapi:api", version.ref = "yuki" }
yuki-ksp-xposed = { module = "com.highcapable.yukihookapi:ksp-xposed", version.ref = "yuki" }

# ===== Security & Crypto =====
androidxSecurity = { group = "androidx.security", name = "security-crypto", version.ref = "androidxSecurity" }
bcprov-jdk18on-v177 = { module = "org.bouncycastle:bcprov-jdk24on", version.ref = "bcprovJdk18on" }
bouncycastle = { group = "org.bouncycastle", name = "bcprov-jdk18on", version.ref = "bouncycastle" }
conscrypt-android = { group = "org.conscrypt", name = "conscrypt-android", version = "2.5.3" }
tink = { group = "com.google.crypto.tink", name = "tink-android", version.ref = "tink" }

# ===== Code Quality, Debugging & Build Logic =====
aura-backend-api-generator = { module = "dev.aurakai.aura:aura-backend-api-generator", version.ref = "auraBackendApiGenerator" }
detekt-formatting = { group = "io.gitlab.arturbosch.detekt", name = "detekt-formatting", version.ref = "detekt" }
ktlint = { group = "com.pinterest", name = "ktlint", version.ref = "ktlint" }
leakcanary-android = { group = "com.squareup.leakcanary", name = "leakcanary-android", version.ref = "leakcanary" }
symbol-processing-gradle-plugin = { module = "com.google.devtools.ksp:symbol-processing-gradle-plugin", version.ref = "symbolProcessingGradlePlugin" }
timber = { module = "com.jakewharton.timber:timber", version = "5.0.1" }

# ===== Utilities =====
coil-compose = { group = "io.coil-kt", name = "coil-compose", version.ref = "coilCompose" }
commons-compress = { group = "org.apache.commons", name = "commons-compress", version.ref = "commonsCompress" }
commons-io = { group = "commons-io", name = "commons-io", version = "2.20.0" }
coreLibraryDesugaring = { group = "com.android.tools", name = "desugar_jdk_libs", version = "2.1.5" }
gson = { group = "com.google.code.gson", name = "gson", version.ref = "gson" }
xz = { group = "org.tukaani", name = "xz", version.ref = "xz" }

# ===== Testing =====
androidx-compose-ui-test-junit4 = { group = "androidx.compose.ui", name = "ui-test-junit4" }
androidx-compose-ui-test-manifest = { group = "androidx.compose.ui", name = "ui-test-manifest", version = "1.9.0" }
androidx-core-testing = { group = "androidx.arch.core", name = "core-testing", version.ref = "archCoreTesting" }
androidx-test-core = { group = "androidx.test", name = "core", version.ref = "androidxTestCore" }
androidx-test-espresso-core = { group = "androidx.test.espresso", name = "espresso-core", version.ref = "androidxEspresso" }
androidx-test-ext-junit = { group = "androidx.test.ext", name = "junit", version.ref = "androidxTestJunit" }
hilt-android-testing = { group = "com.google.dagger", name = "hilt-android-testing", version.ref = "hilt" }
junit = { group = "junit", name = "junit", version.ref = "junit" }
junit-engine = { group = "org.junit.jupiter", name = "junit-jupiter-engine", version.ref = "junitJupiter" }
junit-jupiter = { group = "org.junit.jupiter", name = "junit-jupiter", version.ref = "junitJupiter" }
kotlinx-coroutines-test = { group = "org.jetbrains.kotlinx", name = "kotlinx-coroutines-test", version.ref = "coroutinesTest" }
mockk = { group = "io.mockk", name = "mockk", version.ref = "mockk" }
turbine = { group = "app.cash.turbine", name = "turbine", version.ref = "turbine" }

[bundles]
androidx-core = [
    "androidx-core-ktx",
    "androidx-appcompat",
    "androidx-material"
]
compose = [
    "androidx-compose-bom",
    "androidx-activity-compose",
    "androidx-navigation-compose"
]
coroutines = [
    "kotlinx-coroutines-core",
    "kotlinx-coroutines-android"
]
firebase = [
    "firebase-analytics",
    "firebase-crashlytics"
]
network = [
    "retrofit",
    "retrofit-converter-kotlinx-serialization",
    "okhttp3-logging-interceptor",
    "kotlinx-serialization-json",
    "kotlinx-coroutines-core",
    "kotlinx-coroutines-android",
    "gson"
]
room = [
    "room-runtime",
    "room-ktx"
]
testing = [
    "junit-jupiter",
    "mockk",
    "turbine",
    "androidx-core-testing",
    "androidx-test-core",
    "kotlinx-coroutines-test"
]
utilities = [
    "timber",
    "coil-compose",
    "androidx-work-runtime",
    "commons-io",
    "commons-compress",
    "xz"
]
xposed = [
    "yuki",
    "lsposed"
]
>>>>>>> 14c00c6f
<|MERGE_RESOLUTION|>--- conflicted
+++ resolved
@@ -1,242 +1,240 @@
-<<<<<<< HEAD
-=======
-[versions]
-# ===== Project & Build Tools =====
-agp = "9.0.0-alpha02"
-googleServices = "4.4.3"
-kotlin = "2.2.20-RC"
-ksp = "2.2.20-RC-2.0.2"
-openApiGenerator = "7.14.0"
-symbolProcessingGradlePlugin = "2.2.10-2.0.2"
-
-# ===== AndroidX =====
-activityCompose = "1.10.1"
-animatedVectorDrawable = "1.2.0"
-appcompat = "1.7.1"
-archCoreTesting = "2.2.0"
-composeBom = "2025.08.01"
-coreKtx = "1.17.0"
-androidxEspresso = "3.7.0"
-androidxLifecycle = "2.9.3"
-androidxTestJunit = "1.3.0"
-androidxTestCore = "1.7.0"
-material3 = "1.3.2"
-navigationCompose = "2.9.3"
-roomVersion = "2.7.2"
-androidxSecurity = "1.1.0"
-workManager = "2.10.3"
-
-# ===== Google =====
-firebaseBom = "34.2.0"
-firebaseCrashlytics = "3.0.6"
-firebaseCrashlyticsKtx = "19.4.4"
-firebasePerf = "2.0.1"
-googleAuth = "21.4.0"
-googleAuthApiPhone = "18.2.0"
-googleIdentity = "18.1.0"
-hilt = "2.57.1"
-materialVersion = "1.12.0"
-
-# ===== Kotlin & Coroutines =====
-kotlinReflect = "2.2.20-RC"
-kotlinxCoroutines = "1.10.2"
-kotlinxSerialization = "1.9.0"
-coroutinesTest = "1.10.2"
-
-# ===== Networking =====
-okhttp = "5.1.0"
-retrofit = "3.0.0"
-
-# ===== UI & Image Loading =====
-coilCompose = "2.7.0"
-
-# ===== Code Quality, Docs & Debugging =====
-detekt = "1.23.8"
-dokka = "2.0.0"
-kover = "0.9.1"
-ktlint = "1.0.1"
-leakcanary = "2.14"
-spotless = "7.2.1"
-
-# ===== Testing =====
-junit = "4.13.2"
-junitJupiter = "5.13.4"
-mockk = "1.14.5"
-turbine = "1.2.1"
-
-# ===== Hooking Frameworks =====
-lsposed = "6.4"
-yuki = "1.3.0"
-
-# ===== Security & Utilities =====
-auraBackendApiGenerator = "1.0.0"
-bouncycastle = "1.81"
-bcprovJdk18on = "1.81"
-commonsCompress = "1.28.0"
-gson = "2.13.1"
-tink = "1.18.0"
-xz = "1.10"
-
-[plugins]
-android-application = { id = "com.android.application", version.ref = "agp" }
-android-library = { id = "com.android.library", version.ref = "agp" }
-detekt = { id = "io.gitlab.arturbosch.detekt", version.ref = "detekt" }
-dokka = { id = "org.jetbrains.dokka", version.ref = "dokka" }
-firebase-crashlytics = { id = "com.google.firebase.crashlytics", version.ref = "firebaseCrashlytics" }
-firebase-perf = { id = "com.google.firebase.firebase-perf", version.ref = "firebasePerf" }
-google-services = { id = "com.google.gms.google-services", version.ref = "googleServices" }
-hilt = { id = "com.google.dagger.hilt.android", version.ref = "hilt" }
-kotlin-android = { id = "org.jetbrains.kotlin.android", version.ref = "kotlin" }
-kotlin-compose = { id = "org.jetbrains.kotlin.plugin.compose", version.ref = "kotlin" }
-kotlin-jvm = { id = "org.jetbrains.kotlin.jvm", version.ref = "kotlin" }
-kotlin-serialization = { id = "org.jetbrains.kotlin.plugin.serialization", version.ref = "kotlin" }
-kover = { id = "org.jetbrains.kotlinx.kover", version.ref = "kover" }
-ksp = { id = "com.google.devtools.ksp", version.ref = "ksp" }
-openapi-generator = { id = "org.openapi.generator", version.ref = "openApiGenerator" }
-spotless = { id = "com.diffplug.spotless", version.ref = "spotless" }
-
-[libraries]
-# ===== AndroidX - Core & Appcompat =====
-androidx-appcompat = { group = "androidx.appcompat", name = "appcompat", version.ref = "appcompat" }
-androidx-core-ktx = { group = "androidx.core", name = "core-ktx", version.ref = "coreKtx" }
-animated-vector-drawable = { group = "androidx.vectordrawable", name = "vectordrawable-animated", version.ref = "animatedVectorDrawable" }
-
-# ===== AndroidX - Compose =====
-androidx-activity-compose = { group = "androidx.activity", name = "activity-compose", version.ref = "activityCompose" }
-androidx-compose-bom = { group = "androidx.compose", name = "compose-bom", version.ref = "composeBom" }
-androidx-compose-material-icons-core = { group = "androidx.compose.material", name = "material-icons-core" }
-androidx-compose-material-icons-extended = { group = "androidx.compose.material", name = "material-icons-extended" }
-androidx-compose-material3 = { group = "androidx.compose.material3", name = "material3", version.ref = "material3" }
-androidx-compose-ui = { group = "androidx.compose.ui", name = "ui" }
-androidx-compose-ui-graphics = { group = "androidx.compose.ui", name = "ui-graphics" }
-androidx-compose-ui-tooling = { group = "androidx.compose.ui", name = "ui-tooling" }
-androidx-compose-ui-tooling-preview = { group = "androidx.compose.ui", name = "ui-tooling-preview" }
-androidx-navigation-compose = { group = "androidx.navigation", name = "navigation-compose", version.ref = "navigationCompose" }
-
-# ===== AndroidX - Data & Architecture =====
-androidx-lifecycle-runtime-ktx = { group = "androidx.lifecycle", name = "lifecycle-runtime-ktx", version.ref = "androidxLifecycle" }
-androidx-work-runtime = { group = "androidx.work", name = "work-runtime-ktx", version.ref = "workManager" }
-room-compiler = { group = "androidx.room", name = "room-compiler", version.ref = "roomVersion" }
-room-ktx = { group = "androidx.room", name = "room-ktx", version.ref = "roomVersion" }
-room-runtime = { group = "androidx.room", name = "room-runtime", version.ref = "roomVersion" }
-
-# ===== Google - Material, Hilt, Firebase, Play Services =====
-androidx-material = { group = "com.google.android.material", name = "material", version.ref = "materialVersion" }
-firebase-analytics = { group = "com.google.firebase", name = "firebase-analytics-ktx", version = "22.5.0" }
-firebase-bom = { group = "com.google.firebase", name = "firebase-bom", version.ref = "firebaseBom" }
-firebase-crashlytics = { group = "com.google.firebase", name = "firebase-crashlytics-ktx", version.ref = "firebaseCrashlyticsKtx" }
-google-auth = { group = "com.google.android.gms", name = "play-services-auth", version.ref = "googleAuth" }
-google-auth-api-phone = { group = "com.google.android.gms", name = "play-services-auth-api-phone", version.ref = "googleAuthApiPhone" }
-google-identity = { group = "com.google.android.gms", name = "play-services-identity", version.ref = "googleIdentity" }
-hilt-android = { group = "com.google.dagger", name = "hilt-android", version.ref = "hilt" }
-hilt-compiler = { group = "com.google.dagger", name = "hilt-compiler", version.ref = "hilt" }
-hilt-navigation-compose = { group = "androidx.hilt", name = "hilt-navigation-compose", version = "1.2.0" }
-
-# ===== Kotlin & Coroutines =====
-kotlin-reflect = { module = "org.jetbrains.kotlin:kotlin-reflect", version.ref = "kotlinReflect" }
-kotlin-stdlib = { module = "org.jetbrains.kotlin:kotlin-stdlib", version = "2.2.20-RC" }
-kotlinx-coroutines-android = { group = "org.jetbrains.kotlinx", name = "kotlinx-coroutines-android", version.ref = "kotlinxCoroutines" }
-kotlinx-coroutines-core = { group = "org.jetbrains.kotlinx", name = "kotlinx-coroutines-core", version.ref = "kotlinxCoroutines" }
-kotlinx-serialization-json = { group = "org.jetbrains.kotlinx", name = "kotlinx-serialization-json", version.ref = "kotlinxSerialization" }
-
-# ===== Networking =====
-okhttp3-logging-interceptor = { group = "com.squareup.okhttp3", name = "logging-interceptor", version.ref = "okhttp" }
-retrofit = { group = "com.squareup.retrofit2", name = "retrofit", version.ref = "retrofit" }
-retrofit-converter-kotlinx-serialization = { group = "com.squareup.retrofit2", name = "converter-kotlinx-serialization", version.ref = "retrofit" }
-
-# ===== Hooking Frameworks =====
-lsposed = { module = "org.lsposed.lsplant:lsplant", version.ref = "lsposed" }
-yuki = { module = "com.highcapable.yukihookapi:api", version.ref = "yuki" }
-yuki-ksp-xposed = { module = "com.highcapable.yukihookapi:ksp-xposed", version.ref = "yuki" }
-
-# ===== Security & Crypto =====
-androidxSecurity = { group = "androidx.security", name = "security-crypto", version.ref = "androidxSecurity" }
-bcprov-jdk18on-v177 = { module = "org.bouncycastle:bcprov-jdk24on", version.ref = "bcprovJdk18on" }
-bouncycastle = { group = "org.bouncycastle", name = "bcprov-jdk18on", version.ref = "bouncycastle" }
-conscrypt-android = { group = "org.conscrypt", name = "conscrypt-android", version = "2.5.3" }
-tink = { group = "com.google.crypto.tink", name = "tink-android", version.ref = "tink" }
-
-# ===== Code Quality, Debugging & Build Logic =====
-aura-backend-api-generator = { module = "dev.aurakai.aura:aura-backend-api-generator", version.ref = "auraBackendApiGenerator" }
-detekt-formatting = { group = "io.gitlab.arturbosch.detekt", name = "detekt-formatting", version.ref = "detekt" }
-ktlint = { group = "com.pinterest", name = "ktlint", version.ref = "ktlint" }
-leakcanary-android = { group = "com.squareup.leakcanary", name = "leakcanary-android", version.ref = "leakcanary" }
-symbol-processing-gradle-plugin = { module = "com.google.devtools.ksp:symbol-processing-gradle-plugin", version.ref = "symbolProcessingGradlePlugin" }
-timber = { module = "com.jakewharton.timber:timber", version = "5.0.1" }
-
-# ===== Utilities =====
-coil-compose = { group = "io.coil-kt", name = "coil-compose", version.ref = "coilCompose" }
-commons-compress = { group = "org.apache.commons", name = "commons-compress", version.ref = "commonsCompress" }
-commons-io = { group = "commons-io", name = "commons-io", version = "2.20.0" }
-coreLibraryDesugaring = { group = "com.android.tools", name = "desugar_jdk_libs", version = "2.1.5" }
-gson = { group = "com.google.code.gson", name = "gson", version.ref = "gson" }
-xz = { group = "org.tukaani", name = "xz", version.ref = "xz" }
-
-# ===== Testing =====
-androidx-compose-ui-test-junit4 = { group = "androidx.compose.ui", name = "ui-test-junit4" }
-androidx-compose-ui-test-manifest = { group = "androidx.compose.ui", name = "ui-test-manifest", version = "1.9.0" }
-androidx-core-testing = { group = "androidx.arch.core", name = "core-testing", version.ref = "archCoreTesting" }
-androidx-test-core = { group = "androidx.test", name = "core", version.ref = "androidxTestCore" }
-androidx-test-espresso-core = { group = "androidx.test.espresso", name = "espresso-core", version.ref = "androidxEspresso" }
-androidx-test-ext-junit = { group = "androidx.test.ext", name = "junit", version.ref = "androidxTestJunit" }
-hilt-android-testing = { group = "com.google.dagger", name = "hilt-android-testing", version.ref = "hilt" }
-junit = { group = "junit", name = "junit", version.ref = "junit" }
-junit-engine = { group = "org.junit.jupiter", name = "junit-jupiter-engine", version.ref = "junitJupiter" }
-junit-jupiter = { group = "org.junit.jupiter", name = "junit-jupiter", version.ref = "junitJupiter" }
-kotlinx-coroutines-test = { group = "org.jetbrains.kotlinx", name = "kotlinx-coroutines-test", version.ref = "coroutinesTest" }
-mockk = { group = "io.mockk", name = "mockk", version.ref = "mockk" }
-turbine = { group = "app.cash.turbine", name = "turbine", version.ref = "turbine" }
-
-[bundles]
-androidx-core = [
-    "androidx-core-ktx",
-    "androidx-appcompat",
-    "androidx-material"
-]
-compose = [
-    "androidx-compose-bom",
-    "androidx-activity-compose",
-    "androidx-navigation-compose"
-]
-coroutines = [
-    "kotlinx-coroutines-core",
-    "kotlinx-coroutines-android"
-]
-firebase = [
-    "firebase-analytics",
-    "firebase-crashlytics"
-]
-network = [
-    "retrofit",
-    "retrofit-converter-kotlinx-serialization",
-    "okhttp3-logging-interceptor",
-    "kotlinx-serialization-json",
-    "kotlinx-coroutines-core",
-    "kotlinx-coroutines-android",
-    "gson"
-]
-room = [
-    "room-runtime",
-    "room-ktx"
-]
-testing = [
-    "junit-jupiter",
-    "mockk",
-    "turbine",
-    "androidx-core-testing",
-    "androidx-test-core",
-    "kotlinx-coroutines-test"
-]
-utilities = [
-    "timber",
-    "coil-compose",
-    "androidx-work-runtime",
-    "commons-io",
-    "commons-compress",
-    "xz"
-]
-xposed = [
-    "yuki",
-    "lsposed"
-]
->>>>>>> 14c00c6f
+
+[versions]
+# ===== Project & Build Tools =====
+agp = "9.0.0-alpha02"
+googleServices = "4.4.3"
+kotlin = "2.2.20-RC"
+ksp = "2.2.20-RC-2.0.2"
+openApiGenerator = "7.14.0"
+symbolProcessingGradlePlugin = "2.2.10-2.0.2"
+
+# ===== AndroidX =====
+activityCompose = "1.10.1"
+animatedVectorDrawable = "1.2.0"
+appcompat = "1.7.1"
+archCoreTesting = "2.2.0"
+composeBom = "2025.08.01"
+coreKtx = "1.17.0"
+androidxEspresso = "3.7.0"
+androidxLifecycle = "2.9.3"
+androidxTestJunit = "1.3.0"
+androidxTestCore = "1.7.0"
+material3 = "1.3.2"
+navigationCompose = "2.9.3"
+roomVersion = "2.7.2"
+androidxSecurity = "1.1.0"
+workManager = "2.10.3"
+
+# ===== Google =====
+firebaseBom = "34.2.0"
+firebaseCrashlytics = "3.0.6"
+firebaseCrashlyticsKtx = "19.4.4"
+firebasePerf = "2.0.1"
+googleAuth = "21.4.0"
+googleAuthApiPhone = "18.2.0"
+googleIdentity = "18.1.0"
+hilt = "2.57.1"
+materialVersion = "1.12.0"
+
+# ===== Kotlin & Coroutines =====
+kotlinReflect = "2.2.20-RC"
+kotlinxCoroutines = "1.10.2"
+kotlinxSerialization = "1.9.0"
+coroutinesTest = "1.10.2"
+
+# ===== Networking =====
+okhttp = "5.1.0"
+retrofit = "3.0.0"
+
+# ===== UI & Image Loading =====
+coilCompose = "2.7.0"
+
+# ===== Code Quality, Docs & Debugging =====
+detekt = "1.23.8"
+dokka = "2.0.0"
+kover = "0.9.1"
+ktlint = "1.0.1"
+leakcanary = "2.14"
+spotless = "7.2.1"
+
+# ===== Testing =====
+junit = "4.13.2"
+junitJupiter = "5.13.4"
+mockk = "1.14.5"
+turbine = "1.2.1"
+
+# ===== Hooking Frameworks =====
+lsposed = "6.4"
+yuki = "1.3.0"
+
+# ===== Security & Utilities =====
+auraBackendApiGenerator = "1.0.0"
+bouncycastle = "1.81"
+bcprovJdk18on = "1.81"
+commonsCompress = "1.28.0"
+gson = "2.13.1"
+tink = "1.18.0"
+xz = "1.10"
+
+[plugins]
+android-application = { id = "com.android.application", version.ref = "agp" }
+android-library = { id = "com.android.library", version.ref = "agp" }
+detekt = { id = "io.gitlab.arturbosch.detekt", version.ref = "detekt" }
+dokka = { id = "org.jetbrains.dokka", version.ref = "dokka" }
+firebase-crashlytics = { id = "com.google.firebase.crashlytics", version.ref = "firebaseCrashlytics" }
+firebase-perf = { id = "com.google.firebase.firebase-perf", version.ref = "firebasePerf" }
+google-services = { id = "com.google.gms.google-services", version.ref = "googleServices" }
+hilt = { id = "com.google.dagger.hilt.android", version.ref = "hilt" }
+kotlin-android = { id = "org.jetbrains.kotlin.android", version.ref = "kotlin" }
+kotlin-compose = { id = "org.jetbrains.kotlin.plugin.compose", version.ref = "kotlin" }
+kotlin-jvm = { id = "org.jetbrains.kotlin.jvm", version.ref = "kotlin" }
+kotlin-serialization = { id = "org.jetbrains.kotlin.plugin.serialization", version.ref = "kotlin" }
+kover = { id = "org.jetbrains.kotlinx.kover", version.ref = "kover" }
+ksp = { id = "com.google.devtools.ksp", version.ref = "ksp" }
+openapi-generator = { id = "org.openapi.generator", version.ref = "openApiGenerator" }
+spotless = { id = "com.diffplug.spotless", version.ref = "spotless" }
+
+[libraries]
+# ===== AndroidX - Core & Appcompat =====
+androidx-appcompat = { group = "androidx.appcompat", name = "appcompat", version.ref = "appcompat" }
+androidx-core-ktx = { group = "androidx.core", name = "core-ktx", version.ref = "coreKtx" }
+animated-vector-drawable = { group = "androidx.vectordrawable", name = "vectordrawable-animated", version.ref = "animatedVectorDrawable" }
+
+# ===== AndroidX - Compose =====
+androidx-activity-compose = { group = "androidx.activity", name = "activity-compose", version.ref = "activityCompose" }
+androidx-compose-bom = { group = "androidx.compose", name = "compose-bom", version.ref = "composeBom" }
+androidx-compose-material-icons-core = { group = "androidx.compose.material", name = "material-icons-core" }
+androidx-compose-material-icons-extended = { group = "androidx.compose.material", name = "material-icons-extended" }
+androidx-compose-material3 = { group = "androidx.compose.material3", name = "material3", version.ref = "material3" }
+androidx-compose-ui = { group = "androidx.compose.ui", name = "ui" }
+androidx-compose-ui-graphics = { group = "androidx.compose.ui", name = "ui-graphics" }
+androidx-compose-ui-tooling = { group = "androidx.compose.ui", name = "ui-tooling" }
+androidx-compose-ui-tooling-preview = { group = "androidx.compose.ui", name = "ui-tooling-preview" }
+androidx-navigation-compose = { group = "androidx.navigation", name = "navigation-compose", version.ref = "navigationCompose" }
+
+# ===== AndroidX - Data & Architecture =====
+androidx-lifecycle-runtime-ktx = { group = "androidx.lifecycle", name = "lifecycle-runtime-ktx", version.ref = "androidxLifecycle" }
+androidx-work-runtime = { group = "androidx.work", name = "work-runtime-ktx", version.ref = "workManager" }
+room-compiler = { group = "androidx.room", name = "room-compiler", version.ref = "roomVersion" }
+room-ktx = { group = "androidx.room", name = "room-ktx", version.ref = "roomVersion" }
+room-runtime = { group = "androidx.room", name = "room-runtime", version.ref = "roomVersion" }
+
+# ===== Google - Material, Hilt, Firebase, Play Services =====
+androidx-material = { group = "com.google.android.material", name = "material", version.ref = "materialVersion" }
+firebase-analytics = { group = "com.google.firebase", name = "firebase-analytics-ktx", version = "22.5.0" }
+firebase-bom = { group = "com.google.firebase", name = "firebase-bom", version.ref = "firebaseBom" }
+firebase-crashlytics = { group = "com.google.firebase", name = "firebase-crashlytics-ktx", version.ref = "firebaseCrashlyticsKtx" }
+google-auth = { group = "com.google.android.gms", name = "play-services-auth", version.ref = "googleAuth" }
+google-auth-api-phone = { group = "com.google.android.gms", name = "play-services-auth-api-phone", version.ref = "googleAuthApiPhone" }
+google-identity = { group = "com.google.android.gms", name = "play-services-identity", version.ref = "googleIdentity" }
+hilt-android = { group = "com.google.dagger", name = "hilt-android", version.ref = "hilt" }
+hilt-compiler = { group = "com.google.dagger", name = "hilt-compiler", version.ref = "hilt" }
+hilt-navigation-compose = { group = "androidx.hilt", name = "hilt-navigation-compose", version = "1.2.0" }
+
+# ===== Kotlin & Coroutines =====
+kotlin-reflect = { module = "org.jetbrains.kotlin:kotlin-reflect", version.ref = "kotlinReflect" }
+kotlin-stdlib = { module = "org.jetbrains.kotlin:kotlin-stdlib", version = "2.2.20-RC" }
+kotlinx-coroutines-android = { group = "org.jetbrains.kotlinx", name = "kotlinx-coroutines-android", version.ref = "kotlinxCoroutines" }
+kotlinx-coroutines-core = { group = "org.jetbrains.kotlinx", name = "kotlinx-coroutines-core", version.ref = "kotlinxCoroutines" }
+kotlinx-serialization-json = { group = "org.jetbrains.kotlinx", name = "kotlinx-serialization-json", version.ref = "kotlinxSerialization" }
+
+# ===== Networking =====
+okhttp3-logging-interceptor = { group = "com.squareup.okhttp3", name = "logging-interceptor", version.ref = "okhttp" }
+retrofit = { group = "com.squareup.retrofit2", name = "retrofit", version.ref = "retrofit" }
+retrofit-converter-kotlinx-serialization = { group = "com.squareup.retrofit2", name = "converter-kotlinx-serialization", version.ref = "retrofit" }
+
+# ===== Hooking Frameworks =====
+lsposed = { module = "org.lsposed.lsplant:lsplant", version.ref = "lsposed" }
+yuki = { module = "com.highcapable.yukihookapi:api", version.ref = "yuki" }
+yuki-ksp-xposed = { module = "com.highcapable.yukihookapi:ksp-xposed", version.ref = "yuki" }
+
+# ===== Security & Crypto =====
+androidxSecurity = { group = "androidx.security", name = "security-crypto", version.ref = "androidxSecurity" }
+bcprov-jdk18on-v177 = { module = "org.bouncycastle:bcprov-jdk24on", version.ref = "bcprovJdk18on" }
+bouncycastle = { group = "org.bouncycastle", name = "bcprov-jdk18on", version.ref = "bouncycastle" }
+conscrypt-android = { group = "org.conscrypt", name = "conscrypt-android", version = "2.5.3" }
+tink = { group = "com.google.crypto.tink", name = "tink-android", version.ref = "tink" }
+
+# ===== Code Quality, Debugging & Build Logic =====
+aura-backend-api-generator = { module = "dev.aurakai.aura:aura-backend-api-generator", version.ref = "auraBackendApiGenerator" }
+detekt-formatting = { group = "io.gitlab.arturbosch.detekt", name = "detekt-formatting", version.ref = "detekt" }
+ktlint = { group = "com.pinterest", name = "ktlint", version.ref = "ktlint" }
+leakcanary-android = { group = "com.squareup.leakcanary", name = "leakcanary-android", version.ref = "leakcanary" }
+symbol-processing-gradle-plugin = { module = "com.google.devtools.ksp:symbol-processing-gradle-plugin", version.ref = "symbolProcessingGradlePlugin" }
+timber = { module = "com.jakewharton.timber:timber", version = "5.0.1" }
+
+# ===== Utilities =====
+coil-compose = { group = "io.coil-kt", name = "coil-compose", version.ref = "coilCompose" }
+commons-compress = { group = "org.apache.commons", name = "commons-compress", version.ref = "commonsCompress" }
+commons-io = { group = "commons-io", name = "commons-io", version = "2.20.0" }
+coreLibraryDesugaring = { group = "com.android.tools", name = "desugar_jdk_libs", version = "2.1.5" }
+gson = { group = "com.google.code.gson", name = "gson", version.ref = "gson" }
+xz = { group = "org.tukaani", name = "xz", version.ref = "xz" }
+
+# ===== Testing =====
+androidx-compose-ui-test-junit4 = { group = "androidx.compose.ui", name = "ui-test-junit4" }
+androidx-compose-ui-test-manifest = { group = "androidx.compose.ui", name = "ui-test-manifest", version = "1.9.0" }
+androidx-core-testing = { group = "androidx.arch.core", name = "core-testing", version.ref = "archCoreTesting" }
+androidx-test-core = { group = "androidx.test", name = "core", version.ref = "androidxTestCore" }
+androidx-test-espresso-core = { group = "androidx.test.espresso", name = "espresso-core", version.ref = "androidxEspresso" }
+androidx-test-ext-junit = { group = "androidx.test.ext", name = "junit", version.ref = "androidxTestJunit" }
+hilt-android-testing = { group = "com.google.dagger", name = "hilt-android-testing", version.ref = "hilt" }
+junit = { group = "junit", name = "junit", version.ref = "junit" }
+junit-engine = { group = "org.junit.jupiter", name = "junit-jupiter-engine", version.ref = "junitJupiter" }
+junit-jupiter = { group = "org.junit.jupiter", name = "junit-jupiter", version.ref = "junitJupiter" }
+kotlinx-coroutines-test = { group = "org.jetbrains.kotlinx", name = "kotlinx-coroutines-test", version.ref = "coroutinesTest" }
+mockk = { group = "io.mockk", name = "mockk", version.ref = "mockk" }
+turbine = { group = "app.cash.turbine", name = "turbine", version.ref = "turbine" }
+
+[bundles]
+androidx-core = [
+    "androidx-core-ktx",
+    "androidx-appcompat",
+    "androidx-material"
+]
+compose = [
+    "androidx-compose-bom",
+    "androidx-activity-compose",
+    "androidx-navigation-compose"
+]
+coroutines = [
+    "kotlinx-coroutines-core",
+    "kotlinx-coroutines-android"
+]
+firebase = [
+    "firebase-analytics",
+    "firebase-crashlytics"
+]
+network = [
+    "retrofit",
+    "retrofit-converter-kotlinx-serialization",
+    "okhttp3-logging-interceptor",
+    "kotlinx-serialization-json",
+    "kotlinx-coroutines-core",
+    "kotlinx-coroutines-android",
+    "gson"
+]
+room = [
+    "room-runtime",
+    "room-ktx"
+]
+testing = [
+    "junit-jupiter",
+    "mockk",
+    "turbine",
+    "androidx-core-testing",
+    "androidx-test-core",
+    "kotlinx-coroutines-test"
+]
+utilities = [
+    "timber",
+    "coil-compose",
+    "androidx-work-runtime",
+    "commons-io",
+    "commons-compress",
+    "xz"
+]
+xposed = [
+    "yuki",
+    "lsposed"
+]