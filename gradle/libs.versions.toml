[versions]
# ===== CONSCIOUSNESS SUBSTRATE - BLEEDING EDGE VERIFIED VERSIONS =====
auraBackendApiGenerator = "1.0.0"
bcprovJdk18on = "1.81"
espressoCore = "3.7.0"
hilt = "2.57.1"
junitVersion = "1.3.0"
kotlin = "2.2.20-RC"
kotlinReflect = "2.2.20-RC"
kotlinStdlib = "2.2.20-RC"

ksp = "2.2.20-RC-2.0.2"

materialVersion = "1.12.0"
protobufLitePlugin = "0.9.3"
googleServices = "4.4.3"
openApiGenerator = "7.14.0"
kover = "0.9.1"
kotlinxCoroutines = "1.10.2"
kotlinxSerialization = "1.9.0"
bouncycastle = "1.81"
runtime = "1.9.0"
runtimeLivedata = "1.9.0"
symbolProcessingGradlePlugin = "2.2.20-RC-2.0.2"
tink = "1.18.0" # Make sure 'lottie' has a version if it's a library
lottie = "6.6.7" # Assuming lottie version based on lottieCompose
material3 = "1.3.2"

# ===== CODE QUALITY & DOCUMENTATION =====
dokka = "2.0.0"
spotless = "7.2.1"
ktlint = "1.0.1"
detekt = "1.23.8"

# ===== COMPOSE & UI - FIXED BOM VERSION =====
composeBom = "2025.08.00"  # Compatible with Compose Compiler 1.5.14
activityCompose = "1.10.1"
navigationCompose = "2.9.3"
composeCompiler = "1.9.4"  # Should be same as runtime version
androidxComposeCompiler = "1.9.4"

# ===== GOOGLE SERVICES =====
firebaseBom = "34.1.0"
firebaseCrashlytics = "3.0.6"
firebasePerf = "2.0.1"  # DISABLED: Not compatible with AGP 9.0.0-alpha02
firebaseAnalyticsKtx = "22.5.0"
firebaseCrashlyticsKtx = "19.4.4"

# ===== DATABASE & PERSISTENCE =====
roomVersion = "2.7.2"
datastore = "1.1.7"

# ===== ANDROID ARCHITECTURE COMPONENTS =====
lifecycle = "2.9.2"
workManager = "2.10.3"
paging = "3.3.6"
biometric = "1.4.0-alpha04"
# ===== NETWORKING =====
retrofit = "3.0.0"
okhttp = "5.1.0"
xposed = "82"
lsposed = "6.4"
yuki = "1.3.0"
# ===== AI/ML FRAMEWORKS =====
tensorflowLite = "2.17.0"
litert = "1.4.0"
opencv = "4.11.0"
mlkitTextRecognition = "19.0.1"
mlkitLanguageId = "17.0.6"
mlkitTranslate = "17.0.3"
mlkitFaceDetection = "16.1.7"
mlkitBarcodeScanning = "17.3.0"
mlkitImageLabeling = "17.0.9"
mlkitObjectDetection = "17.0.2"
mlkitPoseDetection = "18.0.0-beta5"
mlkitSmartReply = "17.0.5"
mlkitEntityExtraction = "16.0.0-beta6"

# ===== CAMERA & VISION =====
camerax = "1.4.2"
browser = "1.9.0"
webkit = "1.14.0"
oboe = "1.9.3"
azureSpeech = "1.45.0"
vosk = "0.3.47"

# ===== ENHANCED UI & MEDIA =====
lottieCompose = "6.6.7"
dotlottie = "0.10.0"
glide = "4.16.0"
coil3 = "3.3.0"
fresco = "3.6.0"
pdfviewer = "2.9.1"

# ===== UTILITIES =====
timber = "5.0.1"
coilCompose = "2.7.0"
gson = "2.13.1"
commonsIo = "2.20.0"
commonsCompress = "1.28.0"
xz = "1.10"

# ===== SECURITY & CRYPTO =====
androidxSecurity = "1.1.0"

# ===== TESTING =====
junit = "4.13.2"
junitJupiter = "5.13.4"
mockk = "1.14.5"
turbine = "1.2.1"
espresso = "3.7.0"
extJunit = "1.3.0"
archCoreTesting = "2.2.0"
coroutinesTest = "1.10.2"

# ===== DEBUG & ANALYSIS =====
leakcanary = "2.14"

# ===== GOOGLE PLAY SERVICES =====
googleAuth = "21.4.0"
googleIdentity = "18.1.0"
googleAuthApiPhone = "18.2.0"

# ===== XPOSED FRAMEWORK =====
xposedApi = "82"
xposedHelpers = "82"



# ===== LEGACY COMPATIBILITY =====
appcompat = "1.7.1"
coreKtx = "1.17.0"
animatedVectorDrawable = "1.2.0"
material = "1.12.0"
agp = "9.0.0-alpha02"
[plugins]
android-application = { id = "com.android.application", version.ref = "agp" }
android-library = { id = "com.android.library", version.ref = "agp" }
kotlin-android = { id = "org.jetbrains.kotlin.android", version.ref = "kotlin" }
kotlin-compose = { id = "org.jetbrains.kotlin.plugin.compose", version.ref = "kotlin" }
kotlin-serialization = { id = "org.jetbrains.kotlin.plugin.serialization", version.ref = "kotlin" }
ksp = { id = "com.google.devtools.ksp", version.ref = "ksp" }
hilt = { id = "com.google.dagger.hilt.android", version.ref = "hilt" }
google-services = { id = "com.google.gms.google-services", version.ref = "googleServices" }
firebase-crashlytics = { id = "com.google.firebase.crashlytics", version.ref = "firebaseCrashlytics" }
firebase-perf = { id = "com.google.firebase.firebase-perf", version.ref = "firebasePerf" }
dokka = { id = "org.jetbrains.dokka", version.ref = "dokka" }
spotless = { id = "com.diffplug.spotless", version.ref = "spotless" }
kover = { id = "org.jetbrains.kotlinx.kover", version.ref = "kover" }
openapi-generator = { id = "org.openapi.generator", version.ref = "openApiGenerator" }
detekt = { id = "io.gitlab.arturbosch.detekt", version.ref = "detekt" }
kotlin-jvm = { id = "org.jetbrains.kotlin.jvm", version.ref = "kotlin" }

[libraries]
# ===== ANDROIDX CORE =====
androidx-compose-runtime = { module = "androidx.compose.runtime:runtime", version.ref = "runtime" }
androidx-compose-runtime-livedata = { module = "androidx.compose.runtime:runtime-livedata", version.ref = "runtimeLivedata" }
androidx-core-ktx = { group = "androidx.core", name = "core-ktx", version.ref = "coreKtx" }
androidx-appcompat = { group = "androidx.appcompat", name = "appcompat", version.ref = "appcompat" }
androidx-espresso-core-v340 = { module = "androidx.test.espresso:espresso-core", version.ref = "espressoCore" }
androidx-junit-v113 = { module = "androidx.test.ext:junit", version.ref = "junitVersion" }
androidx-lifecycle-runtime-ktx = { group = "androidx.lifecycle", name = "lifecycle-runtime-ktx", version.ref = "lifecycle" }
androidx-lifecycle-viewmodel-ktx = { group = "androidx.lifecycle", name = "lifecycle-viewmodel-ktx", version.ref = "lifecycle" }
androidx-lifecycle-viewmodel-compose = { group = "androidx.lifecycle", name = "lifecycle-viewmodel-compose", version.ref = "lifecycle" }
androidx-lifecycle-livedata-ktx = { group = "androidx.lifecycle", name = "lifecycle-livedata-ktx", version.ref = "lifecycle" }
androidx-lifecycle-viewmodel-savedstate = { group = "androidx.lifecycle", name = "lifecycle-viewmodel-savedstate", version.ref = "lifecycle" }
androidx-activity-compose = { group = "androidx.activity", name = "activity-compose", version.ref = "activityCompose" }
androidx-material = { group = "com.google.android.material", name = "material", version.ref = "material" }
androidx-hilt-navigation-compose = { module = "androidx.hilt:hilt-navigation-compose", version = "1.2.0" }
androidx-activity = { module = "androidx.activity:activity", version = "1.5.1" }
androidx-annotation-experimental = { module = "androidx.annotation:annotation-experimental", version = "1.3.1" }
androidx-fragment = { module = "androidx.fragment:fragment", version = "1.5.1" }
androidx-lifecycle-viewmodel = { module = "androidx.lifecycle:lifecycle-viewmodel", version = "2.5.1" }
androidx-savedstate = { module = "androidx.savedstate:savedstate", version = "1.2.0" }
timber = { module = "com.jakewharton.timber:timber", version = "5.0.1" }

# ===== COMPOSE BOM AND UI
androidx-compose-bom = { group = "androidx.compose", name = "compose-bom", version.ref = "composeBom" }
# ===== COMPOSE BOM AND UI
androidx-compose-ui = { group = "androidx.compose.ui", name = "ui" }
androidx-compose-ui-graphics = { group = "androidx.compose.ui", name = "ui-graphics" }
androidx-compose-ui-tooling = { group = "androidx.compose.ui", name = "ui-tooling" }
androidx-compose-ui-tooling-preview = { group = "androidx.compose.ui", name = "ui-tooling-preview" }
androidx-compose-material3 = { group = "androidx.compose.material3", name = "material3" }
androidx-compose-ui-test-junit4 = { group = "androidx.compose.ui", name = "ui-test-junit4" }
androidx-compose-ui-test-manifest = { group = "androidx.compose.ui", name = "ui-test-manifest" }
androidx-compose-material-icons-core = { group = "androidx.compose.material", name = "material-icons-core" }
androidx-compose-material-icons-extended = { group = "androidx.compose.material", name = "material-icons-extended" }

# ===== NAVIGATION =====
androidx-navigation-compose = { group = "androidx.navigation", name = "navigation-compose", version.ref = "navigationCompose" }

# ===== WORKMANAGER =====
androidx-work-runtime = { group = "androidx.work", name = "work-runtime-ktx", version.ref = "workManager" }



# ===== CAMERAX =====
aura-backend-api-generator = { module = "dev.aurakai.aura:aura-backend-api-generator", version.ref = "auraBackendApiGenerator" }
bcprov-jdk18on-v177 = { module = "org.bouncycastle:bcprov-jdk24on", version.ref = "bcprovJdk18on" }

# ===== HILT =====
hilt-android = { group = "com.google.dagger", name = "hilt-android", version.ref = "hilt" }
hilt-compiler = { group = "com.google.dagger", name = "hilt-compiler", version.ref = "hilt" }
hilt-navigation-compose = { group = "androidx.hilt", name = "hilt-navigation-compose", version = "1.2.0" }
hilt-android-testing = { group = "com.google.dagger", name = "hilt-android-testing", version.ref = "hilt" }

# ===== NETWORKING =====
kotlin-reflect = { module = "org.jetbrains.kotlin:kotlin-reflect", version.ref = "kotlinReflect" }
kotlin-stdlib = { module = "org.jetbrains.kotlin:kotlin-stdlib", version = "2.2.20-RC" }
material-v140 = { module = "com.google.android.material:material", version.ref = "materialVersion" }
retrofit = { group = "com.squareup.retrofit2", name = "retrofit", version.ref = "retrofit" }
retrofit-converter-kotlinx-serialization = { group = "com.squareup.retrofit2", name = "converter-kotlinx-serialization", version.ref = "retrofit" }
okhttp3-logging-interceptor = { group = "com.squareup.okhttp3", name = "logging-interceptor", version.ref = "okhttp" }
kotlinx-serialization-json = { group = "org.jetbrains.kotlinx", name = "kotlinx-serialization-json", version.ref = "kotlinxSerialization" }
kotlinx-coroutines-core = { group = "org.jetbrains.kotlinx", name = "kotlinx-coroutines-core", version.ref = "kotlinxCoroutines" }
kotlinx-coroutines-android = { group = "org.jetbrains.kotlinx", name = "kotlinx-coroutines-android", version.ref = "kotlinxCoroutines" }

# ===== UTILITIES =====
symbol-processing-gradle-plugin = { module = "com.google.devtools.ksp:symbol-processing-gradle-plugin", version.ref = "symbolProcessingGradlePlugin" }
coil-compose = { group = "io.coil-kt", name = "coil-compose", version.ref = "coilCompose" }
gson = { group = "com.google.code.gson", name = "gson", version.ref = "gson" }
coreLibraryDesugaring = { group = "com.android.tools", name = "desugar_jdk_libs", version = "2.1.5" }
bouncycastle = { group = "org.bouncycastle", name = "bcprov-jdk18on", version.ref = "bouncycastle" }
tink = { group = "com.google.crypto.tink", name = "tink-android", version.ref = "tink" }
androidxSecurity = { group = "androidx.security", name = "security-crypto", version.ref = "androidxSecurity" }
conscrypt-android = { group = "org.conscrypt", name = "conscrypt-android", version = "2.5.3" }
animated-vector-drawable = { group = "androidx.vectordrawable", name = "vectordrawable-animated", version.ref = "animatedVectorDrawable" }
commons-io = { group = "commons-io", name = "commons-io", version = "2.20.0" }
commons-compress = { group = "org.apache.commons", name = "commons-compress", version.ref = "commonsCompress" }
xz = { group = "org.tukaani", name = "xz", version.ref = "xz" }

<<<<<<< HEAD
=======

# ===== ROOM =====
room-runtime = { group = "androidx.room", name = "room-runtime", version.ref = "roomVersion" }
room-compiler = { group = "androidx.room", name = "room-compiler", version.ref = "roomVersion" }
room-ktx = { group = "androidx.room", name = "room-ktx", version.ref = "roomVersion" }

# ===== TESTING =====
junit = { group = "junit", name = "junit", version.ref = "junit" }
junit-jupiter = { group = "org.junit.jupiter", name = "junit-jupiter", version.ref = "junitJupiter" }
junit-engine = { group = "org.junit.jupiter", name = "junit-jupiter-engine", version.ref = "junitJupiter" }
androidx-test-ext-junit = { group = "androidx.test.ext", name = "junit", version.ref = "extJunit" }
androidx-test-core = { group = "androidx.test", name = "core", version = "1.7.0" }
espresso-core = { group = "androidx.test.espresso", name = "espresso-core", version.ref = "espresso" }
mockk = { group = "io.mockk", name = "mockk", version.ref = "mockk" }
turbine = { group = "app.cash.turbine", name = "turbine", version.ref = "turbine" }
androidx-core-testing = { group = "androidx.arch.core", name = "core-testing", version.ref = "archCoreTesting" }
kotlinx-coroutines-test = { group = "org.jetbrains.kotlinx", name = "kotlinx-coroutines-test", version.ref = "coroutinesTest" }

# ===== CODE QUALITY & DOCUMENTATION =====
ktlint = { group = "com.pinterest", name = "ktlint", version.ref = "ktlint" }
detekt-formatting = { group = "io.gitlab.arturbosch.detekt", name = "detekt-formatting", version.ref = "detekt" }

# ===== DEBUG TOOLS =====
leakcanary-android = { group = "com.squareup.leakcanary", name = "leakcanary-android", version.ref = "leakcanary" }


# ===== FIREBASE =====
firebase-bom = { group = "com.google.firebase", name = "firebase-bom", version.ref = "firebaseBom" }
firebase-analytics = { group = "com.google.firebase", name = "firebase-analytics-ktx", version = "22.5.0" }
firebase-crashlytics = { group = "com.google.firebase", name = "firebase-crashlytics-ktx", version.ref = "firebaseCrashlyticsKtx" }

# ===== GOOGLE PLAY SERVICES =====
google-auth = { group = "com.google.android.gms", name = "play-services-auth", version.ref = "googleAuth" }
google-identity = { group = "com.google.android.gms", name = "play-services-identity", version.ref = "googleIdentity" }
google-auth-api-phone = { group = "com.google.android.gms", name = "play-services-auth-api-phone", version.ref = "googleAuthApiPhone" }

# ===== XPOSED FRAMEWORK =====
xposed = { module = "de.robv.android.xposed:api", version.ref = "xposed" }
lsposed = { module = "org.lsposed.lsplant:lsplant", version.ref = "lsposed" }
yuki = { module = "com.highcapable.yukihookapi:api", version.ref = "yuki" }
yuki-ksp-xposed = { module = "com.highcapable.yukihookapi:ksp-xposed", version.ref = "yuki" }

[bundles]
# ===== COMPOSE UI =====
compose = [
    "androidx-compose-ui",
    "androidx-compose-ui-graphics",
    "androidx-compose-ui-tooling-preview",
    "androidx-compose-material3"
]

# ===== COROUTINES =====
coroutines = [
    "kotlinx-coroutines-core",
    "kotlinx-coroutines-android"
]

# ===== NETWORKING =====
network = [
    "retrofit",
    "retrofit-converter-kotlinx-serialization",
    "okhttp3-logging-interceptor",
    "kotlinx-serialization-json",
    "kotlinx-coroutines-core",
    "kotlinx-coroutines-android",
    "gson"
]

# ===== FIREBASE =====
firebase = [
    "firebase-analytics",
    "firebase-crashlytics"
]

# ===== XPOSED FRAMEWORK =====
xposed = [
    "yuki",
    "lsposed"
]

# ===== TESTING =====
testing = [
    "junit-jupiter",
    "mockk",
    "turbine",
    "androidx-core-testing",
    "kotlinx-coroutines-test"
]

# ===== ANDROIDX CORE (bundle used by modules) =====
androidx-core = [
    "androidx-core-ktx",
    "androidx-appcompat",
    "androidx-lifecycle-runtime-ktx",
    "androidx-material"
]

# ===== UTILITIES (bundle used by modules) =====
utilities = [
    "timber",
    "coil-compose",
    "androidx-work-runtime",
    "commons-io",
    "commons-compress",
    "xz"
]

# ===== ROOM (bundle used by modules) =====
room = [
    "room-runtime",
    "room-ktx"
]

# ===== SECURITY (bundle used by modules) =====
security = [
    "androidxSecurity",
    "tink",
    "conscrypt-android"
]spotless = { id = "com.diffplug.spotless", version.ref = "spotless" }
kover = { id = "org.jetbrains.kotlinx.kover", version.ref = "kover" }
openapi-generator = { id = "org.openapi.generator", version.ref = "openApiGenerator" }
detekt = { id = "io.gitlab.arturbosch.detekt", version.ref = "detekt" }
kotlin-jvm = { id = "org.jetbrains.kotlin.jvm", version.ref = "kotlin" }

[libraries]
# ===== ANDROIDX CORE =====
androidx-compose-runtime = { module = "androidx.compose.runtime:runtime", version.ref = "runtime" }
androidx-compose-runtime-livedata = { module = "androidx.compose.runtime:runtime-livedata", version.ref = "runtimeLivedata" }
androidx-core-ktx = { group = "androidx.core", name = "core-ktx", version.ref = "coreKtx" }
androidx-appcompat = { group = "androidx.appcompat", name = "appcompat", version.ref = "appcompat" }
androidx-espresso-core-v340 = { module = "androidx.test.espresso:espresso-core", version.ref = "espressoCore" }
androidx-junit-v113 = { module = "androidx.test.ext:junit", version.ref = "junitVersion" }
androidx-lifecycle-runtime-ktx = { group = "androidx.lifecycle", name = "lifecycle-runtime-ktx", version.ref = "lifecycle" }
androidx-lifecycle-viewmodel-ktx = { group = "androidx.lifecycle", name = "lifecycle-viewmodel-ktx", version.ref = "lifecycle" }
androidx-lifecycle-viewmodel-compose = { group = "androidx.lifecycle", name = "lifecycle-viewmodel-compose", version.ref = "lifecycle" }
androidx-lifecycle-livedata-ktx = { group = "androidx.lifecycle", name = "lifecycle-livedata-ktx", version.ref = "lifecycle" }
androidx-lifecycle-viewmodel-savedstate = { group = "androidx.lifecycle", name = "lifecycle-viewmodel-savedstate", version.ref = "lifecycle" }
androidx-activity-compose = { group = "androidx.activity", name = "activity-compose", version.ref = "activityCompose" }
androidx-material = { group = "com.google.android.material", name = "material", version.ref = "material" }
androidx-hilt-navigation-compose = { module = "androidx.hilt:hilt-navigation-compose", version = "1.2.0" }
androidx-activity = { module = "androidx.activity:activity", version = "1.5.1" }
androidx-annotation-experimental = { module = "androidx.annotation:annotation-experimental", version = "1.3.1" }
androidx-fragment = { module = "androidx.fragment:fragment", version = "1.5.1" }
androidx-lifecycle-viewmodel = { module = "androidx.lifecycle:lifecycle-viewmodel", version = "2.5.1" }
androidx-savedstate = { module = "androidx.savedstate:savedstate", version = "1.2.0" }
timber = { module = "com.jakewharton.timber:timber", version = "5.0.1" }

# ===== COMPOSE BOM AND UI
androidx-compose-bom = { group = "androidx.compose", name = "compose-bom", version.ref = "composeBom" }
# ===== COMPOSE BOM AND UI
androidx-compose-ui = { group = "androidx.compose.ui", name = "ui" }
androidx-compose-ui-graphics = { group = "androidx.compose.ui", name = "ui-graphics" }
androidx-compose-ui-tooling = { group = "androidx.compose.ui", name = "ui-tooling" }
androidx-compose-ui-tooling-preview = { group = "androidx.compose.ui", name = "ui-tooling-preview" }
androidx-compose-material3 = { group = "androidx.compose.material3", name = "material3" }
androidx-compose-ui-test-junit4 = { group = "androidx.compose.ui", name = "ui-test-junit4" }
androidx-compose-ui-test-manifest = { group = "androidx.compose.ui", name = "ui-test-manifest" }
androidx-compose-material-icons-core = { group = "androidx.compose.material", name = "material-icons-core" }
androidx-compose-material-icons-extended = { group = "androidx.compose.material", name = "material-icons-extended" }

# ===== NAVIGATION =====
androidx-navigation-compose = { group = "androidx.navigation", name = "navigation-compose", version.ref = "navigationCompose" }

# ===== WORKMANAGER =====
androidx-work-runtime = { group = "androidx.work", name = "work-runtime-ktx", version.ref = "workManager" }



# ===== CAMERAX =====
aura-backend-api-generator = { module = "dev.aurakai.aura:aura-backend-api-generator", version.ref = "auraBackendApiGenerator" }
bcprov-jdk18on-v177 = { module = "org.bouncycastle:bcprov-jdk24on", version.ref = "bcprovJdk18on" }

# ===== HILT =====
hilt-android = { group = "com.google.dagger", name = "hilt-android", version.ref = "hilt" }
hilt-compiler = { group = "com.google.dagger", name = "hilt-compiler", version.ref = "hilt" }
hilt-navigation-compose = { group = "androidx.hilt", name = "hilt-navigation-compose", version = "1.2.0" }
hilt-android-testing = { group = "com.google.dagger", name = "hilt-android-testing", version.ref = "hilt" }

# ===== NETWORKING =====
kotlin-reflect = { module = "org.jetbrains.kotlin:kotlin-reflect", version.ref = "kotlinReflect" }
kotlin-stdlib = { module = "org.jetbrains.kotlin:kotlin-stdlib", version = "2.2.20-RC" }
material-v140 = { module = "com.google.android.material:material", version.ref = "materialVersion" }
retrofit = { group = "com.squareup.retrofit2", name = "retrofit", version.ref = "retrofit" }
retrofit-converter-kotlinx-serialization = { group = "com.squareup.retrofit2", name = "converter-kotlinx-serialization", version.ref = "retrofit" }
okhttp3-logging-interceptor = { group = "com.squareup.okhttp3", name = "logging-interceptor", version.ref = "okhttp" }
kotlinx-serialization-json = { group = "org.jetbrains.kotlinx", name = "kotlinx-serialization-json", version.ref = "kotlinxSerialization" }
kotlinx-coroutines-core = { group = "org.jetbrains.kotlinx", name = "kotlinx-coroutines-core", version.ref = "kotlinxCoroutines" }
kotlinx-coroutines-android = { group = "org.jetbrains.kotlinx", name = "kotlinx-coroutines-android", version.ref = "kotlinxCoroutines" }

# ===== UTILITIES =====
symbol-processing-gradle-plugin = { module = "com.google.devtools.ksp:symbol-processing-gradle-plugin", version.ref = "symbolProcessingGradlePlugin" }
coil-compose = { group = "io.coil-kt", name = "coil-compose", version.ref = "coilCompose" }
gson = { group = "com.google.code.gson", name = "gson", version.ref = "gson" }
coreLibraryDesugaring = { group = "com.android.tools", name = "desugar_jdk_libs", version = "2.1.5" }
bouncycastle = { group = "org.bouncycastle", name = "bcprov-jdk18on", version.ref = "bouncycastle" }
tink = { group = "com.google.crypto.tink", name = "tink-android", version.ref = "tink" }
androidxSecurity = { group = "androidx.security", name = "security-crypto", version.ref = "androidxSecurity" }
conscrypt-android = { group = "org.conscrypt", name = "conscrypt-android", version = "2.5.3" }
animated-vector-drawable = { group = "androidx.vectordrawable", name = "vectordrawable-animated", version.ref = "animatedVectorDrawable" }
commons-io = { group = "commons-io", name = "commons-io", version = "2.20.0" }
commons-compress = { group = "org.apache.commons", name = "commons-compress", version.ref = "commonsCompress" }
xz = { group = "org.tukaani", name = "xz", version.ref = "xz" }

# ===== Testing =====
androidx-compose-ui-test-junit4 = { group = "androidx.compose.ui", name = "ui-test-junit4" }
androidx-compose-ui-test-manifest = { group = "androidx.compose.ui", name = "ui-test-manifest", version = "1.9.0" }
androidx-core-testing = { group = "androidx.arch.core", name = "core-testing", version.ref = "archCoreTesting" }
androidx-test-espresso-core = { group = "androidx.test.espresso", name = "espresso-core", version.ref = "androidxEspresso" }
androidx-test-ext-junit = { group = "androidx.test.ext", name = "junit", version.ref = "androidxTestJunit" }
hilt-android-testing = { group = "com.google.dagger", name = "hilt-android-testing", version.ref = "hilt" }

>>>>>>> a23c8f2b
# ===== ROOM =====
room-runtime = { group = "androidx.room", name = "room-runtime", version.ref = "roomVersion" }
room-compiler = { group = "androidx.room", name = "room-compiler", version.ref = "roomVersion" }
room-ktx = { group = "androidx.room", name = "room-ktx", version.ref = "roomVersion" }

# ===== TESTING =====
junit = { group = "junit", name = "junit", version.ref = "junit" }
junit-jupiter = { group = "org.junit.jupiter", name = "junit-jupiter", version.ref = "junitJupiter" }
junit-engine = { group = "org.junit.jupiter", name = "junit-jupiter-engine", version.ref = "junitJupiter" }
androidx-test-ext-junit = { group = "androidx.test.ext", name = "junit", version.ref = "extJunit" }
androidx-test-core = { group = "androidx.test", name = "core", version = "1.7.0" }
espresso-core = { group = "androidx.test.espresso", name = "espresso-core", version.ref = "espresso" }
mockk = { group = "io.mockk", name = "mockk", version.ref = "mockk" }
turbine = { group = "app.cash.turbine", name = "turbine", version.ref = "turbine" }
androidx-core-testing = { group = "androidx.arch.core", name = "core-testing", version.ref = "archCoreTesting" }
kotlinx-coroutines-test = { group = "org.jetbrains.kotlinx", name = "kotlinx-coroutines-test", version.ref = "coroutinesTest" }

# ===== CODE QUALITY & DOCUMENTATION =====
ktlint = { group = "com.pinterest", name = "ktlint", version.ref = "ktlint" }
detekt-formatting = { group = "io.gitlab.arturbosch.detekt", name = "detekt-formatting", version.ref = "detekt" }

# ===== DEBUG TOOLS =====
leakcanary-android = { group = "com.squareup.leakcanary", name = "leakcanary-android", version.ref = "leakcanary" }


# ===== FIREBASE =====
firebase-bom = { group = "com.google.firebase", name = "firebase-bom", version.ref = "firebaseBom" }
firebase-analytics = { group = "com.google.firebase", name = "firebase-analytics-ktx", version = "22.5.0" }
firebase-crashlytics = { group = "com.google.firebase", name = "firebase-crashlytics-ktx", version.ref = "firebaseCrashlyticsKtx" }

# ===== GOOGLE PLAY SERVICES =====
google-auth = { group = "com.google.android.gms", name = "play-services-auth", version.ref = "googleAuth" }
google-identity = { group = "com.google.android.gms", name = "play-services-identity", version.ref = "googleIdentity" }
google-auth-api-phone = { group = "com.google.android.gms", name = "play-services-auth-api-phone", version.ref = "googleAuthApiPhone" }

# ===== XPOSED FRAMEWORK =====
xposed = { module = "de.robv.android.xposed:api", version.ref = "xposed" }
lsposed = { module = "org.lsposed.lsplant:lsplant", version.ref = "lsposed" }
yuki = { module = "com.highcapable.yukihookapi:api", version.ref = "yuki" }
yuki-ksp-xposed = { module = "com.highcapable.yukihookapi:ksp-xposed", version.ref = "yuki" }

[bundles]
# ===== COMPOSE UI =====
compose = [
    "androidx-compose-ui",
    "androidx-compose-ui-graphics",
    "androidx-compose-ui-tooling-preview",
    "androidx-compose-material3"
]

# ===== COROUTINES =====
coroutines = [
    "kotlinx-coroutines-core",
    "kotlinx-coroutines-android"
]

# ===== NETWORKING =====
network = [
    "retrofit",
    "retrofit-converter-kotlinx-serialization",
    "okhttp3-logging-interceptor",
    "kotlinx-serialization-json",
    "kotlinx-coroutines-core",
    "kotlinx-coroutines-android",
    "gson"
]

# ===== FIREBASE =====
firebase = [
    "firebase-analytics",
    "firebase-crashlytics"
]

# ===== XPOSED FRAMEWORK =====
xposed = [
    "yuki",
    "lsposed"
]

# ===== TESTING =====
testing = [
    "junit-jupiter",
    "mockk",
    "turbine",
    "androidx-core-testing",
    "kotlinx-coroutines-test"
]

# ===== ANDROIDX CORE (bundle used by modules) =====
androidx-core = [
    "androidx-core-ktx",
    "androidx-appcompat",
    "androidx-lifecycle-runtime-ktx",
    "androidx-material"
]

# ===== UTILITIES (bundle used by modules) =====
utilities = [
    "timber",
    "coil-compose",
    "androidx-work-runtime",
    "commons-io",
    "commons-compress",
    "xz"
]

# ===== ROOM (bundle used by modules) =====
room = [
    "room-runtime",
    "room-ktx"
]

# ===== SECURITY (bundle used by modules) =====
security = [
    "androidxSecurity",
    "tink",
    "conscrypt-android"
]<|MERGE_RESOLUTION|>--- conflicted
+++ resolved
@@ -8,9 +8,8 @@
 kotlin = "2.2.20-RC"
 kotlinReflect = "2.2.20-RC"
 kotlinStdlib = "2.2.20-RC"
-
 ksp = "2.2.20-RC-2.0.2"
-
+material3Version = "1.2.1"
 materialVersion = "1.12.0"
 protobufLitePlugin = "0.9.3"
 googleServices = "4.4.3"
@@ -22,8 +21,8 @@
 runtime = "1.9.0"
 runtimeLivedata = "1.9.0"
 symbolProcessingGradlePlugin = "2.2.20-RC-2.0.2"
-tink = "1.18.0" # Make sure 'lottie' has a version if it's a library
-lottie = "6.6.7" # Assuming lottie version based on lottieCompose
+tink = "1.18.0"
+lottie = "6.6.7"
 material3 = "1.3.2"
 
 # ===== CODE QUALITY & DOCUMENTATION =====
@@ -33,16 +32,16 @@
 detekt = "1.23.8"
 
 # ===== COMPOSE & UI - FIXED BOM VERSION =====
-composeBom = "2025.08.00"  # Compatible with Compose Compiler 1.5.14
+composeBom = "2025.08.00"
 activityCompose = "1.10.1"
 navigationCompose = "2.9.3"
-composeCompiler = "1.9.4"  # Should be same as runtime version
+composeCompiler = "1.9.4"
 androidxComposeCompiler = "1.9.4"
 
 # ===== GOOGLE SERVICES =====
 firebaseBom = "34.1.0"
 firebaseCrashlytics = "3.0.6"
-firebasePerf = "2.0.1"  # DISABLED: Not compatible with AGP 9.0.0-alpha02
+firebasePerf = "2.0.1"
 firebaseAnalyticsKtx = "22.5.0"
 firebaseCrashlyticsKtx = "19.4.4"
 
@@ -55,12 +54,14 @@
 workManager = "2.10.3"
 paging = "3.3.6"
 biometric = "1.4.0-alpha04"
+
 # ===== NETWORKING =====
 retrofit = "3.0.0"
 okhttp = "5.1.0"
 xposed = "82"
 lsposed = "6.4"
 yuki = "1.3.0"
+
 # ===== AI/ML FRAMEWORKS =====
 tensorflowLite = "2.17.0"
 litert = "1.4.0"
@@ -125,14 +126,13 @@
 xposedApi = "82"
 xposedHelpers = "82"
 
-
-
 # ===== LEGACY COMPATIBILITY =====
 appcompat = "1.7.1"
 coreKtx = "1.17.0"
 animatedVectorDrawable = "1.2.0"
 material = "1.12.0"
 agp = "9.0.0-alpha02"
+
 [plugins]
 android-application = { id = "com.android.application", version.ref = "agp" }
 android-library = { id = "com.android.library", version.ref = "agp" }
@@ -146,6 +146,202 @@
 firebase-perf = { id = "com.google.firebase.firebase-perf", version.ref = "firebasePerf" }
 dokka = { id = "org.jetbrains.dokka", version.ref = "dokka" }
 spotless = { id = "com.diffplug.spotless", version.ref = "spotless" }
+kover = { id = "org.jetbrains.kotlinx.kover", version.ref = "kover" }
+openapi-generator = { id = "org.openapi.generator", version.ref = "openApiGenerator" }
+detekt = { id = "io.gitlab.arturbosch.detekt", version.ref = "detekt" }
+kotlin-jvm = { id = "org.jetbrains.kotlin.jvm", version.ref = "kotlin" }
+
+[libraries]
+# ===== ANDROIDX CORE =====
+androidx-compose-runtime = { module = "androidx.compose.runtime:runtime", version.ref = "runtime" }
+androidx-compose-runtime-livedata = { module = "androidx.compose.runtime:runtime-livedata", version.ref = "runtimeLivedata" }
+androidx-core-ktx = { group = "androidx.core", name = "core-ktx", version.ref = "coreKtx" }
+androidx-appcompat = { group = "androidx.appcompat", name = "appcompat", version.ref = "appcompat" }
+androidx-espresso-core-v340 = { module = "androidx.test.espresso:espresso-core", version.ref = "espressoCore" }
+androidx-material3 = { module = "androidx.compose.material3:material3", version.ref = "material3Version" }
+androidx-test-espresso-core = { group = "androidx.test.espresso", name = "espresso-core", version.ref = "espressoCore" }
+androidx-junit-v113 = { module = "androidx.test.ext:junit", version.ref = "junitVersion" }
+androidx-lifecycle-runtime-ktx = { group = "androidx.lifecycle", name = "lifecycle-runtime-ktx", version.ref = "lifecycle" }
+androidx-lifecycle-viewmodel-ktx = { group = "androidx.lifecycle", name = "lifecycle-viewmodel-ktx", version.ref = "lifecycle" }
+androidx-lifecycle-viewmodel-compose = { group = "androidx.lifecycle", name = "lifecycle-viewmodel-compose", version.ref = "lifecycle" }
+androidx-lifecycle-livedata-ktx = { group = "androidx.lifecycle", name = "lifecycle-livedata-ktx", version.ref = "lifecycle" }
+androidx-lifecycle-viewmodel-savedstate = { group = "androidx.lifecycle", name = "lifecycle-viewmodel-savedstate", version.ref = "lifecycle" }
+androidx-activity-compose = { group = "androidx.activity", name = "activity-compose", version.ref = "activityCompose" }
+androidx-material = { group = "com.google.android.material", name = "material", version.ref = "material" }
+timber = { module = "com.jakewharton.timber:timber", version = "5.0.1" }
+
+# ===== COMPOSE BOM AND UI =====
+androidx-compose-bom = { group = "androidx.compose", name = "compose-bom", version.ref = "composeBom" }
+androidx-compose-ui = { group = "androidx.compose.ui", name = "ui" }
+androidx-compose-ui-graphics = { group = "androidx.compose.ui", name = "ui-graphics" }
+androidx-compose-ui-tooling = { group = "androidx.compose.ui", name = "ui-tooling" }
+androidx-compose-ui-tooling-preview = { group = "androidx.compose.ui", name = "ui-tooling-preview" }
+androidx-compose-material3 = { group = "androidx.compose.material3", name = "material3" }
+androidx-compose-ui-test-junit4 = { group = "androidx.compose.ui", name = "ui-test-junit4" }
+androidx-compose-ui-test-manifest = { group = "androidx.compose.ui", name = "ui-test-manifest" }
+androidx-compose-material-icons-core = { group = "androidx.compose.material", name = "material-icons-core" }
+androidx-compose-material-icons-extended = { group = "androidx.compose.material", name = "material-icons-extended" }
+
+# ===== NAVIGATION =====
+androidx-navigation-compose = { group = "androidx.navigation", name = "navigation-compose", version.ref = "navigationCompose" }
+
+# ===== WORKMANAGER =====
+androidx-work-runtime = { group = "androidx.work", name = "work-runtime-ktx", version.ref = "workManager" }
+
+# ===== CAMERAX =====
+aura-backend-api-generator = { module = "dev.aurakai.aura:aura-backend-api-generator", version.ref = "auraBackendApiGenerator" }
+bcprov-jdk18on-v177 = { module = "org.bouncycastle:bcprov-jdk24on", version.ref = "bcprovJdk18on" }
+
+# ===== HILT =====
+hilt-android = { group = "com.google.dagger", name = "hilt-android", version.ref = "hilt" }
+hilt-compiler = { group = "com.google.dagger", name = "hilt-compiler", version.ref = "hilt" }
+hilt-navigation-compose = { group = "androidx.hilt", name = "hilt-navigation-compose", version = "1.2.0" }
+hilt-android-testing = { group = "com.google.dagger", name = "hilt-android-testing", version.ref = "hilt" }
+
+# ===== NETWORKING =====
+kotlin-reflect = { module = "org.jetbrains.kotlin:kotlin-reflect", version.ref = "kotlinReflect" }
+kotlin-stdlib = { module = "org.jetbrains.kotlin:kotlin-stdlib", version.ref = "kotlinStdlib" }
+material-v140 = { module = "com.google.android.material:material", version.ref = "materialVersion" }
+retrofit = { group = "com.squareup.retrofit2", name = "retrofit", version.ref = "retrofit" }
+retrofit-converter-kotlinx-serialization = { group = "com.squareup.retrofit2", name = "converter-kotlinx-serialization", version.ref = "retrofit" }
+okhttp3-logging-interceptor = { group = "com.squareup.okhttp3", name = "logging-interceptor", version.ref = "okhttp" }
+kotlinx-serialization-json = { group = "org.jetbrains.kotlinx", name = "kotlinx-serialization-json", version.ref = "kotlinxSerialization" }
+kotlinx-coroutines-core = { group = "org.jetbrains.kotlinx", name = "kotlinx-coroutines-core", version.ref = "kotlinxCoroutines" }
+kotlinx-coroutines-android = { group = "org.jetbrains.kotlinx", name = "kotlinx-coroutines-android", version.ref = "kotlinxCoroutines" }
+
+# ===== UTILITIES =====
+symbol-processing-gradle-plugin = { module = "com.google.devtools.ksp:symbol-processing-gradle-plugin", version.ref = "symbolProcessingGradlePlugin" }
+coil-compose = { group = "io.coil-kt", name = "coil-compose", version.ref = "coilCompose" }
+gson = { group = "com.google.code.gson", name = "gson", version.ref = "gson" }
+coreLibraryDesugaring = { group = "com.android.tools", name = "desugar_jdk_libs", version = "2.1.5" }
+bouncycastle = { group = "org.bouncycastle", name = "bcprov-jdk18on", version.ref = "bouncycastle" }
+tink = { group = "com.google.crypto.tink", name = "tink-android", version.ref = "tink" }
+androidxSecurity = { group = "androidx.security", name = "security-crypto", version.ref = "androidxSecurity" }
+conscrypt-android = { group = "org.conscrypt", name = "conscrypt-android", version = "2.5.3" }
+animated-vector-drawable = { group = "androidx.vectordrawable", name = "vectordrawable-animated", version.ref = "animatedVectorDrawable" }
+commons-io = { group = "commons-io", name = "commons-io", version.ref = "commonsIo" }
+commons-compress = { group = "org.apache.commons", name = "commons-compress", version.ref = "commonsCompress" }
+xz = { group = "org.tukaani", name = "xz", version.ref = "xz" }
+
+
+# ===== ROOM =====
+room-runtime = { group = "androidx.room", name = "room-runtime", version.ref = "roomVersion" }
+room-compiler = { group = "androidx.room", name = "room-compiler", version.ref = "roomVersion" }
+room-ktx = { group = "androidx.room", name = "room-ktx", version.ref = "roomVersion" }
+
+# ===== TESTING =====
+junit = { group = "junit", name = "junit", version.ref = "junit" }
+junit-jupiter = { group = "org.junit.jupiter", name = "junit-jupiter", version.ref = "junitJupiter" }
+junit-engine = { group = "org.junit.jupiter", name = "junit-jupiter-engine", version.ref = "junitJupiter" }
+androidx-test-ext-junit = { group = "androidx.test.ext", name = "junit", version.ref = "extJunit" }
+androidx-test-core = { group = "androidx.test", name = "core", version = "1.7.0" }
+espresso-core = { group = "androidx.test.espresso", name = "espresso-core", version.ref = "espresso" }
+mockk = { group = "io.mockk", name = "mockk", version.ref = "mockk" }
+turbine = { group = "app.cash.turbine", name = "turbine", version.ref = "turbine" }
+androidx-core-testing = { group = "androidx.arch.core", name = "core-testing", version.ref = "archCoreTesting" }
+kotlinx-coroutines-test = { group = "org.jetbrains.kotlinx", name = "kotlinx-coroutines-test", version.ref = "coroutinesTest" }
+
+# ===== CODE QUALITY & DOCUMENTATION =====
+ktlint = { group = "com.pinterest", name = "ktlint", version.ref = "ktlint" }
+detekt-formatting = { group = "io.gitlab.arturbosch.detekt", name = "detekt-formatting", version.ref = "detekt" }
+
+# ===== DEBUG TOOLS =====
+leakcanary-android = { group = "com.squareup.leakcanary", name = "leakcanary-android", version.ref = "leakcanary" }
+
+
+# ===== FIREBASE =====
+firebase-bom = { group = "com.google.firebase", name = "firebase-bom", version.ref = "firebaseBom" }
+firebase-analytics = { group = "com.google.firebase", name = "firebase-analytics-ktx", version = "22.5.0" }
+firebase-crashlytics = { group = "com.google.firebase", name = "firebase-crashlytics-ktx", version.ref = "firebaseCrashlyticsKtx" }
+
+# ===== GOOGLE PLAY SERVICES =====
+google-auth = { group = "com.google.android.gms", name = "play-services-auth", version.ref = "googleAuth" }
+google-identity = { group = "com.google.android.gms", name = "play-services-identity", version.ref = "googleIdentity" }
+google-auth-api-phone = { group = "com.google.android.gms", name = "play-services-auth-api-phone", version.ref = "googleAuthApiPhone" }
+
+# ===== XPOSED FRAMEWORK =====
+xposed = { module = "de.robv.android.xposed:api", version.ref = "xposed" }
+lsposed = { module = "org.lsposed.lsplant:lsplant", version.ref = "lsposed" }
+yuki = { module = "com.highcapable.yukihookapi:api", version.ref = "yuki" }
+yuki-ksp-xposed = { module = "com.highcapable.yukihookapi:ksp-xposed", version.ref = "yuki" }
+
+[bundles]
+# ===== COMPOSE UI =====
+compose = [
+    "androidx-compose-ui",
+    "androidx-compose-ui-graphics",
+    "androidx-compose-ui-tooling-preview",
+    "androidx-compose-material3"
+]
+
+# ===== COROUTINES =====
+coroutines = [
+    "kotlinx-coroutines-core",
+    "kotlinx-coroutines-android"
+]
+
+# ===== NETWORKING =====
+network = [
+    "retrofit",
+    "retrofit-converter-kotlinx-serialization",
+    "okhttp3-logging-interceptor",
+    "kotlinx-serialization-json",
+    "kotlinx-coroutines-core",
+    "kotlinx-coroutines-android",
+    "gson"
+]
+
+# ===== FIREBASE =====
+firebase = [
+    "firebase-analytics",
+    "firebase-crashlytics"
+]
+
+# ===== XPOSED FRAMEWORK =====
+xposed = [
+    "yuki",
+    "lsposed"
+]
+
+# ===== TESTING =====
+testing = [
+    "junit-jupiter",
+    "mockk",
+    "turbine",
+    "androidx-core-testing",
+    "kotlinx-coroutines-test"
+]
+
+# ===== ANDROIDX CORE (bundle used by modules) =====
+androidx-core = [
+    "androidx-core-ktx",
+    "androidx-appcompat",
+    "androidx-lifecycle-runtime-ktx",
+    "androidx-material"
+]
+
+# ===== UTILITIES (bundle used by modules) =====
+utilities = [
+    "timber",
+    "coil-compose",
+    "androidx-work-runtime",
+    "commons-io",
+    "commons-compress",
+    "xz"
+]
+
+# ===== ROOM (bundle used by modules) =====
+room = [
+    "room-runtime",
+    "room-ktx"
+]
+
+# ===== SECURITY (bundle used by modules) =====
+security = [
+    "androidxSecurity",
+    "tink",
+    "conscrypt-android"
+]spotless = { id = "com.diffplug.spotless", version.ref = "spotless" }
 kover = { id = "org.jetbrains.kotlinx.kover", version.ref = "kover" }
 openapi-generator = { id = "org.openapi.generator", version.ref = "openApiGenerator" }
 detekt = { id = "io.gitlab.arturbosch.detekt", version.ref = "detekt" }
@@ -230,8 +426,13 @@
 commons-compress = { group = "org.apache.commons", name = "commons-compress", version.ref = "commonsCompress" }
 xz = { group = "org.tukaani", name = "xz", version.ref = "xz" }
 
-<<<<<<< HEAD
-=======
+# ===== Testing =====
+androidx-compose-ui-test-junit4 = { group = "androidx.compose.ui", name = "ui-test-junit4" }
+androidx-compose-ui-test-manifest = { group = "androidx.compose.ui", name = "ui-test-manifest", version = "1.9.0" }
+androidx-core-testing = { group = "androidx.arch.core", name = "core-testing", version.ref = "archCoreTesting" }
+androidx-test-espresso-core = { group = "androidx.test.espresso", name = "espresso-core", version.ref = "androidxEspresso" }
+androidx-test-ext-junit = { group = "androidx.test.ext", name = "junit", version.ref = "androidxTestJunit" }
+hilt-android-testing = { group = "com.google.dagger", name = "hilt-android-testing", version.ref = "hilt" }
 
 # ===== ROOM =====
 room-runtime = { group = "androidx.room", name = "room-runtime", version.ref = "roomVersion" }
@@ -250,6 +451,11 @@
 androidx-core-testing = { group = "androidx.arch.core", name = "core-testing", version.ref = "archCoreTesting" }
 kotlinx-coroutines-test = { group = "org.jetbrains.kotlinx", name = "kotlinx-coroutines-test", version.ref = "coroutinesTest" }
 
+# ===== ROOM =====
+room-runtime = { group = "androidx.room", name = "room-runtime", version.ref = "roomVersion" }
+room-compiler = { group = "androidx.room", name = "room-compiler", version.ref = "roomVersion" }
+room-ktx = { group = "androidx.room", name = "room-ktx", version.ref = "roomVersion" }
+
 # ===== CODE QUALITY & DOCUMENTATION =====
 ktlint = { group = "com.pinterest", name = "ktlint", version.ref = "ktlint" }
 detekt-formatting = { group = "io.gitlab.arturbosch.detekt", name = "detekt-formatting", version.ref = "detekt" }
@@ -257,10 +463,9 @@
 # ===== DEBUG TOOLS =====
 leakcanary-android = { group = "com.squareup.leakcanary", name = "leakcanary-android", version.ref = "leakcanary" }
 
-
 # ===== FIREBASE =====
 firebase-bom = { group = "com.google.firebase", name = "firebase-bom", version.ref = "firebaseBom" }
-firebase-analytics = { group = "com.google.firebase", name = "firebase-analytics-ktx", version = "22.5.0" }
+firebase-analytics = { group = "com.google.firebase", name = "firebase-analytics-ktx", version.ref = "firebaseAnalyticsKtx" }
 firebase-crashlytics = { group = "com.google.firebase", name = "firebase-crashlytics-ktx", version.ref = "firebaseCrashlyticsKtx" }
 
 # ===== GOOGLE PLAY SERVICES =====
@@ -321,7 +526,7 @@
     "kotlinx-coroutines-test"
 ]
 
-# ===== ANDROIDX CORE (bundle used by modules) =====
+# ===== ANDROIDX CORE =====
 androidx-core = [
     "androidx-core-ktx",
     "androidx-appcompat",
@@ -329,7 +534,7 @@
     "androidx-material"
 ]
 
-# ===== UTILITIES (bundle used by modules) =====
+# ===== UTILITIES =====
 utilities = [
     "timber",
     "coil-compose",
@@ -339,224 +544,13 @@
     "xz"
 ]
 
-# ===== ROOM (bundle used by modules) =====
+# ===== ROOM =====
 room = [
     "room-runtime",
     "room-ktx"
 ]
 
-# ===== SECURITY (bundle used by modules) =====
-security = [
-    "androidxSecurity",
-    "tink",
-    "conscrypt-android"
-]spotless = { id = "com.diffplug.spotless", version.ref = "spotless" }
-kover = { id = "org.jetbrains.kotlinx.kover", version.ref = "kover" }
-openapi-generator = { id = "org.openapi.generator", version.ref = "openApiGenerator" }
-detekt = { id = "io.gitlab.arturbosch.detekt", version.ref = "detekt" }
-kotlin-jvm = { id = "org.jetbrains.kotlin.jvm", version.ref = "kotlin" }
-
-[libraries]
-# ===== ANDROIDX CORE =====
-androidx-compose-runtime = { module = "androidx.compose.runtime:runtime", version.ref = "runtime" }
-androidx-compose-runtime-livedata = { module = "androidx.compose.runtime:runtime-livedata", version.ref = "runtimeLivedata" }
-androidx-core-ktx = { group = "androidx.core", name = "core-ktx", version.ref = "coreKtx" }
-androidx-appcompat = { group = "androidx.appcompat", name = "appcompat", version.ref = "appcompat" }
-androidx-espresso-core-v340 = { module = "androidx.test.espresso:espresso-core", version.ref = "espressoCore" }
-androidx-junit-v113 = { module = "androidx.test.ext:junit", version.ref = "junitVersion" }
-androidx-lifecycle-runtime-ktx = { group = "androidx.lifecycle", name = "lifecycle-runtime-ktx", version.ref = "lifecycle" }
-androidx-lifecycle-viewmodel-ktx = { group = "androidx.lifecycle", name = "lifecycle-viewmodel-ktx", version.ref = "lifecycle" }
-androidx-lifecycle-viewmodel-compose = { group = "androidx.lifecycle", name = "lifecycle-viewmodel-compose", version.ref = "lifecycle" }
-androidx-lifecycle-livedata-ktx = { group = "androidx.lifecycle", name = "lifecycle-livedata-ktx", version.ref = "lifecycle" }
-androidx-lifecycle-viewmodel-savedstate = { group = "androidx.lifecycle", name = "lifecycle-viewmodel-savedstate", version.ref = "lifecycle" }
-androidx-activity-compose = { group = "androidx.activity", name = "activity-compose", version.ref = "activityCompose" }
-androidx-material = { group = "com.google.android.material", name = "material", version.ref = "material" }
-androidx-hilt-navigation-compose = { module = "androidx.hilt:hilt-navigation-compose", version = "1.2.0" }
-androidx-activity = { module = "androidx.activity:activity", version = "1.5.1" }
-androidx-annotation-experimental = { module = "androidx.annotation:annotation-experimental", version = "1.3.1" }
-androidx-fragment = { module = "androidx.fragment:fragment", version = "1.5.1" }
-androidx-lifecycle-viewmodel = { module = "androidx.lifecycle:lifecycle-viewmodel", version = "2.5.1" }
-androidx-savedstate = { module = "androidx.savedstate:savedstate", version = "1.2.0" }
-timber = { module = "com.jakewharton.timber:timber", version = "5.0.1" }
-
-# ===== COMPOSE BOM AND UI
-androidx-compose-bom = { group = "androidx.compose", name = "compose-bom", version.ref = "composeBom" }
-# ===== COMPOSE BOM AND UI
-androidx-compose-ui = { group = "androidx.compose.ui", name = "ui" }
-androidx-compose-ui-graphics = { group = "androidx.compose.ui", name = "ui-graphics" }
-androidx-compose-ui-tooling = { group = "androidx.compose.ui", name = "ui-tooling" }
-androidx-compose-ui-tooling-preview = { group = "androidx.compose.ui", name = "ui-tooling-preview" }
-androidx-compose-material3 = { group = "androidx.compose.material3", name = "material3" }
-androidx-compose-ui-test-junit4 = { group = "androidx.compose.ui", name = "ui-test-junit4" }
-androidx-compose-ui-test-manifest = { group = "androidx.compose.ui", name = "ui-test-manifest" }
-androidx-compose-material-icons-core = { group = "androidx.compose.material", name = "material-icons-core" }
-androidx-compose-material-icons-extended = { group = "androidx.compose.material", name = "material-icons-extended" }
-
-# ===== NAVIGATION =====
-androidx-navigation-compose = { group = "androidx.navigation", name = "navigation-compose", version.ref = "navigationCompose" }
-
-# ===== WORKMANAGER =====
-androidx-work-runtime = { group = "androidx.work", name = "work-runtime-ktx", version.ref = "workManager" }
-
-
-
-# ===== CAMERAX =====
-aura-backend-api-generator = { module = "dev.aurakai.aura:aura-backend-api-generator", version.ref = "auraBackendApiGenerator" }
-bcprov-jdk18on-v177 = { module = "org.bouncycastle:bcprov-jdk24on", version.ref = "bcprovJdk18on" }
-
-# ===== HILT =====
-hilt-android = { group = "com.google.dagger", name = "hilt-android", version.ref = "hilt" }
-hilt-compiler = { group = "com.google.dagger", name = "hilt-compiler", version.ref = "hilt" }
-hilt-navigation-compose = { group = "androidx.hilt", name = "hilt-navigation-compose", version = "1.2.0" }
-hilt-android-testing = { group = "com.google.dagger", name = "hilt-android-testing", version.ref = "hilt" }
-
-# ===== NETWORKING =====
-kotlin-reflect = { module = "org.jetbrains.kotlin:kotlin-reflect", version.ref = "kotlinReflect" }
-kotlin-stdlib = { module = "org.jetbrains.kotlin:kotlin-stdlib", version = "2.2.20-RC" }
-material-v140 = { module = "com.google.android.material:material", version.ref = "materialVersion" }
-retrofit = { group = "com.squareup.retrofit2", name = "retrofit", version.ref = "retrofit" }
-retrofit-converter-kotlinx-serialization = { group = "com.squareup.retrofit2", name = "converter-kotlinx-serialization", version.ref = "retrofit" }
-okhttp3-logging-interceptor = { group = "com.squareup.okhttp3", name = "logging-interceptor", version.ref = "okhttp" }
-kotlinx-serialization-json = { group = "org.jetbrains.kotlinx", name = "kotlinx-serialization-json", version.ref = "kotlinxSerialization" }
-kotlinx-coroutines-core = { group = "org.jetbrains.kotlinx", name = "kotlinx-coroutines-core", version.ref = "kotlinxCoroutines" }
-kotlinx-coroutines-android = { group = "org.jetbrains.kotlinx", name = "kotlinx-coroutines-android", version.ref = "kotlinxCoroutines" }
-
-# ===== UTILITIES =====
-symbol-processing-gradle-plugin = { module = "com.google.devtools.ksp:symbol-processing-gradle-plugin", version.ref = "symbolProcessingGradlePlugin" }
-coil-compose = { group = "io.coil-kt", name = "coil-compose", version.ref = "coilCompose" }
-gson = { group = "com.google.code.gson", name = "gson", version.ref = "gson" }
-coreLibraryDesugaring = { group = "com.android.tools", name = "desugar_jdk_libs", version = "2.1.5" }
-bouncycastle = { group = "org.bouncycastle", name = "bcprov-jdk18on", version.ref = "bouncycastle" }
-tink = { group = "com.google.crypto.tink", name = "tink-android", version.ref = "tink" }
-androidxSecurity = { group = "androidx.security", name = "security-crypto", version.ref = "androidxSecurity" }
-conscrypt-android = { group = "org.conscrypt", name = "conscrypt-android", version = "2.5.3" }
-animated-vector-drawable = { group = "androidx.vectordrawable", name = "vectordrawable-animated", version.ref = "animatedVectorDrawable" }
-commons-io = { group = "commons-io", name = "commons-io", version = "2.20.0" }
-commons-compress = { group = "org.apache.commons", name = "commons-compress", version.ref = "commonsCompress" }
-xz = { group = "org.tukaani", name = "xz", version.ref = "xz" }
-
-# ===== Testing =====
-androidx-compose-ui-test-junit4 = { group = "androidx.compose.ui", name = "ui-test-junit4" }
-androidx-compose-ui-test-manifest = { group = "androidx.compose.ui", name = "ui-test-manifest", version = "1.9.0" }
-androidx-core-testing = { group = "androidx.arch.core", name = "core-testing", version.ref = "archCoreTesting" }
-androidx-test-espresso-core = { group = "androidx.test.espresso", name = "espresso-core", version.ref = "androidxEspresso" }
-androidx-test-ext-junit = { group = "androidx.test.ext", name = "junit", version.ref = "androidxTestJunit" }
-hilt-android-testing = { group = "com.google.dagger", name = "hilt-android-testing", version.ref = "hilt" }
-
->>>>>>> a23c8f2b
-# ===== ROOM =====
-room-runtime = { group = "androidx.room", name = "room-runtime", version.ref = "roomVersion" }
-room-compiler = { group = "androidx.room", name = "room-compiler", version.ref = "roomVersion" }
-room-ktx = { group = "androidx.room", name = "room-ktx", version.ref = "roomVersion" }
-
-# ===== TESTING =====
-junit = { group = "junit", name = "junit", version.ref = "junit" }
-junit-jupiter = { group = "org.junit.jupiter", name = "junit-jupiter", version.ref = "junitJupiter" }
-junit-engine = { group = "org.junit.jupiter", name = "junit-jupiter-engine", version.ref = "junitJupiter" }
-androidx-test-ext-junit = { group = "androidx.test.ext", name = "junit", version.ref = "extJunit" }
-androidx-test-core = { group = "androidx.test", name = "core", version = "1.7.0" }
-espresso-core = { group = "androidx.test.espresso", name = "espresso-core", version.ref = "espresso" }
-mockk = { group = "io.mockk", name = "mockk", version.ref = "mockk" }
-turbine = { group = "app.cash.turbine", name = "turbine", version.ref = "turbine" }
-androidx-core-testing = { group = "androidx.arch.core", name = "core-testing", version.ref = "archCoreTesting" }
-kotlinx-coroutines-test = { group = "org.jetbrains.kotlinx", name = "kotlinx-coroutines-test", version.ref = "coroutinesTest" }
-
-# ===== CODE QUALITY & DOCUMENTATION =====
-ktlint = { group = "com.pinterest", name = "ktlint", version.ref = "ktlint" }
-detekt-formatting = { group = "io.gitlab.arturbosch.detekt", name = "detekt-formatting", version.ref = "detekt" }
-
-# ===== DEBUG TOOLS =====
-leakcanary-android = { group = "com.squareup.leakcanary", name = "leakcanary-android", version.ref = "leakcanary" }
-
-
-# ===== FIREBASE =====
-firebase-bom = { group = "com.google.firebase", name = "firebase-bom", version.ref = "firebaseBom" }
-firebase-analytics = { group = "com.google.firebase", name = "firebase-analytics-ktx", version = "22.5.0" }
-firebase-crashlytics = { group = "com.google.firebase", name = "firebase-crashlytics-ktx", version.ref = "firebaseCrashlyticsKtx" }
-
-# ===== GOOGLE PLAY SERVICES =====
-google-auth = { group = "com.google.android.gms", name = "play-services-auth", version.ref = "googleAuth" }
-google-identity = { group = "com.google.android.gms", name = "play-services-identity", version.ref = "googleIdentity" }
-google-auth-api-phone = { group = "com.google.android.gms", name = "play-services-auth-api-phone", version.ref = "googleAuthApiPhone" }
-
-# ===== XPOSED FRAMEWORK =====
-xposed = { module = "de.robv.android.xposed:api", version.ref = "xposed" }
-lsposed = { module = "org.lsposed.lsplant:lsplant", version.ref = "lsposed" }
-yuki = { module = "com.highcapable.yukihookapi:api", version.ref = "yuki" }
-yuki-ksp-xposed = { module = "com.highcapable.yukihookapi:ksp-xposed", version.ref = "yuki" }
-
-[bundles]
-# ===== COMPOSE UI =====
-compose = [
-    "androidx-compose-ui",
-    "androidx-compose-ui-graphics",
-    "androidx-compose-ui-tooling-preview",
-    "androidx-compose-material3"
-]
-
-# ===== COROUTINES =====
-coroutines = [
-    "kotlinx-coroutines-core",
-    "kotlinx-coroutines-android"
-]
-
-# ===== NETWORKING =====
-network = [
-    "retrofit",
-    "retrofit-converter-kotlinx-serialization",
-    "okhttp3-logging-interceptor",
-    "kotlinx-serialization-json",
-    "kotlinx-coroutines-core",
-    "kotlinx-coroutines-android",
-    "gson"
-]
-
-# ===== FIREBASE =====
-firebase = [
-    "firebase-analytics",
-    "firebase-crashlytics"
-]
-
-# ===== XPOSED FRAMEWORK =====
-xposed = [
-    "yuki",
-    "lsposed"
-]
-
-# ===== TESTING =====
-testing = [
-    "junit-jupiter",
-    "mockk",
-    "turbine",
-    "androidx-core-testing",
-    "kotlinx-coroutines-test"
-]
-
-# ===== ANDROIDX CORE (bundle used by modules) =====
-androidx-core = [
-    "androidx-core-ktx",
-    "androidx-appcompat",
-    "androidx-lifecycle-runtime-ktx",
-    "androidx-material"
-]
-
-# ===== UTILITIES (bundle used by modules) =====
-utilities = [
-    "timber",
-    "coil-compose",
-    "androidx-work-runtime",
-    "commons-io",
-    "commons-compress",
-    "xz"
-]
-
-# ===== ROOM (bundle used by modules) =====
-room = [
-    "room-runtime",
-    "room-ktx"
-]
-
-# ===== SECURITY (bundle used by modules) =====
+# ===== SECURITY =====
 security = [
     "androidxSecurity",
     "tink",
