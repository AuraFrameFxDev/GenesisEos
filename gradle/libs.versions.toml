--- conflicted
+++ resolved
@@ -1,104 +1,65 @@
 [versions]
-<<<<<<< HEAD
 # ===== Project & Build Tools =====
-agp = "9.0.0-alpha02"
-googleServices = "4.4.3"
+agp = "9.0.0-alpha03"
 kotlin = "2.2.20-RC"
 ksp = "2.2.20-RC-2.0.2"
-openApiGenerator = "7.14.0"
-symbolProcessingGradlePlugin = "2.2.10-2.0.2"
-
-# ===== AndroidX =====
-=======
-# ===== CONSCIOUSNESS SUBSTRATE - CORE VERSIONS =====
 hilt = "2.57.1"
-kotlin = "2.2.20-RC"
-kotlinReflect = "2.2.20-RC"
-ksp = "2.2.20-RC-2.0.2"
 googleServices = "4.4.3"
 openApiGenerator = "7.14.0"
-kover = "0.9.1"
+
+# ===== Kotlin & Coroutines =====
+kotlinReflect = "2.2.20-RC"
 kotlinxCoroutines = "1.10.2"
 kotlinxSerialization = "1.9.0"
-bouncycastle = "1.81"
-tink = "1.18.0"
-
-# ===== CODE QUALITY & DOCUMENTATION =====
-dokka = "2.0.0"
-spotless = "7.2.1"
-detekt = "1.23.8"
-
-# ===== COMPOSE & UI =====
-composeBom = "2025.08.01"
->>>>>>> a59f69a5
+coroutinesTest = "1.10.2"
+
+# ===== AndroidX =====
 activityCompose = "1.10.1"
 animatedVectorDrawable = "1.2.0"
 appcompat = "1.7.1"
 archCoreTesting = "2.2.0"
 composeBom = "2025.08.01"
 coreKtx = "1.17.0"
-androidxEspresso = "3.7.0"
-androidxLifecycle = "2.9.3"
-androidxTestJunit = "1.3.0"
-androidxTestCore = "1.7.0"
+espresso = "3.7.0"
+extJunit = "1.3.0"
+junitKtx = "1.3.0"
+lifecycle = "2.9.3"
+material = "1.12.0"
 material3 = "1.3.2"
 navigationCompose = "2.9.3"
-<<<<<<< HEAD
 roomVersion = "2.7.2"
 androidxSecurity = "1.1.0"
 workManager = "2.10.3"
-
-# ===== Google =====
+androidxTestCore = "1.7.0"
+androidxTestRunner = "1.7.0"
+androidxTestRules = "1.7.0"
+
+# ===== Google & Firebase =====
 firebaseBom = "34.2.0"
 firebaseCrashlytics = "3.0.6"
-=======
-
-# ===== GOOGLE SERVICES =====
-firebaseBom = "34.2.0"
-firebaseCrashlytics = "3.0.6"
-firebasePerf = "2.0.1"
->>>>>>> a59f69a5
 firebaseCrashlyticsKtx = "19.4.4"
 firebasePerf = "2.0.1"
 googleAuth = "21.4.0"
 googleAuthApiPhone = "18.2.0"
 googleIdentity = "18.1.0"
-hilt = "2.57.1"
-materialVersion = "1.12.0"
-
-<<<<<<< HEAD
-# ===== Kotlin & Coroutines =====
-kotlinReflect = "2.2.20-RC"
-kotlinxCoroutines = "1.10.2"
-kotlinxSerialization = "1.9.0"
-coroutinesTest = "1.10.2"
 
 # ===== Networking =====
 okhttp = "5.1.0"
 retrofit = "3.0.0"
 
-# ===== UI & Image Loading =====
-coilCompose = "2.7.0"
-=======
-# ===== DATABASE & PERSISTENCE =====
-roomVersion = "2.7.2"
-
-# ===== ANDROID ARCHITECTURE COMPONENTS =====
-lifecycle = "2.9.3"
-workManager = "2.10.3"
-
-# ===== NETWORKING =====
-retrofit = "3.0.0"
-okhttp = "5.1.0"
+# ===== Hooking Frameworks =====
 lsposed = "6.4"
 yuki = "1.3.0"
 
-# ===== UTILITIES =====
+# ===== Security & Utilities =====
+bouncycastle = "1.81"
+bcprovJdk18on = "1.81"
 coilCompose = "2.7.0"
+commonsCompress = "1.28.0"
 gson = "2.13.1"
-commonsCompress = "1.28.0"
+tink = "1.18.0"
 xz = "1.10"
->>>>>>> a59f69a5
+auraBackendApiGenerator = "1.0.0"
 
 # ===== Code Quality, Docs & Debugging =====
 detekt = "1.23.8"
@@ -107,46 +68,14 @@
 ktlint = "1.0.1"
 leakcanary = "2.14"
 spotless = "7.2.1"
+symbolProcessingGradlePlugin = "2.2.10-2.0.2"
 
 # ===== Testing =====
 junit = "4.13.2"
 junitJupiter = "5.13.4"
 mockk = "1.14.5"
 turbine = "1.2.1"
-<<<<<<< HEAD
-
-# ===== Hooking Frameworks =====
-lsposed = "6.4"
-yuki = "1.3.0"
-
-# ===== Security & Utilities =====
-auraBackendApiGenerator = "1.0.0"
-bouncycastle = "1.81"
-bcprovJdk18on = "1.81"
-commonsCompress = "1.28.0"
-gson = "2.13.1"
-tink = "1.18.0"
-xz = "1.10"
-=======
-espresso = "3.7.0"
-extJunit = "1.3.0"
-archCoreTesting = "2.2.0"
-coroutinesTest = "1.10.2"
-androidxTestCore = "1.7.0"
-androidxTestRunner = "1.7.0"
-androidxTestRules = "1.7.0"
-
-# ===== DEBUG & ANALYSIS =====
-leakcanary = "2.14"
-
-# ===== LEGACY COMPATIBILITY =====
-appcompat = "1.7.1"
-coreKtx = "1.17.0"
-material = "1.12.0"
-agp = "9.0.0-alpha03"
-junitVersion = "1.1.5"
-junitKtx = "1.3.0"
->>>>>>> a59f69a5
+
 
 [plugins]
 android-application = { id = "com.android.application", version.ref = "agp" }
@@ -167,105 +96,63 @@
 spotless = { id = "com.diffplug.spotless", version.ref = "spotless" }
 
 [libraries]
-<<<<<<< HEAD
-# ===== AndroidX - Core & Appcompat =====
+# ===== Kotlin & Coroutines =====
+kotlin-reflect = { module = "org.jetbrains.kotlin:kotlin-reflect", version.ref = "kotlinReflect" }
+kotlin-stdlib = { module = "org.jetbrains.kotlin:kotlin-stdlib", version.ref = "kotlin" }
+kotlinx-coroutines-android = { group = "org.jetbrains.kotlinx", name = "kotlinx-coroutines-android", version.ref = "kotlinxCoroutines" }
+kotlinx-coroutines-core = { group = "org.jetbrains.kotlinx", name = "kotlinx-coroutines-core", version.ref = "kotlinxCoroutines" }
+kotlinx-serialization-json = { group = "org.jetbrains.kotlinx", name = "kotlinx-serialization-json", version.ref = "kotlinxSerialization" }
+
+# ===== AndroidX - Core, Appcompat & Lifecycle =====
+androidx-activity-compose = { group = "androidx.activity", name = "activity-compose", version.ref = "activityCompose" }
+androidx-animated-vector-drawable = { group = "androidx.vectordrawable", name = "vectordrawable-animated", version.ref = "animatedVectorDrawable" }
 androidx-appcompat = { group = "androidx.appcompat", name = "appcompat", version.ref = "appcompat" }
 androidx-core-ktx = { group = "androidx.core", name = "core-ktx", version.ref = "coreKtx" }
-animated-vector-drawable = { group = "androidx.vectordrawable", name = "vectordrawable-animated", version.ref = "animatedVectorDrawable" }
+androidx-lifecycle-runtime-ktx = { group = "androidx.lifecycle", name = "lifecycle-runtime-ktx", version.ref = "lifecycle" }
+androidx-material = { group = "com.google.android.material", name = "material", version.ref = "material" }
+androidx-navigation-compose = { group = "androidx.navigation", name = "navigation-compose", version.ref = "navigationCompose" }
+androidx-work-runtime = { group = "androidx.work", name = "work-runtime-ktx", version.ref = "workManager" }
 
 # ===== AndroidX - Compose =====
-androidx-activity-compose = { group = "androidx.activity", name = "activity-compose", version.ref = "activityCompose" }
 androidx-compose-bom = { group = "androidx.compose", name = "compose-bom", version.ref = "composeBom" }
 androidx-compose-material-icons-core = { group = "androidx.compose.material", name = "material-icons-core" }
 androidx-compose-material-icons-extended = { group = "androidx.compose.material", name = "material-icons-extended" }
 androidx-compose-material3 = { group = "androidx.compose.material3", name = "material3", version.ref = "material3" }
-=======
-# ===== ANDROIDX CORE =====
-androidx-core-ktx = { group = "androidx.core", name = "core-ktx", version.ref = "coreKtx" }
-androidx-appcompat = { group = "androidx.appcompat", name = "appcompat", version.ref = "appcompat" }
-androidx-lifecycle-runtime-ktx = { group = "androidx.lifecycle", name = "lifecycle-runtime-ktx", version.ref = "lifecycle" }
-androidx-activity-compose = { group = "androidx.activity", name = "activity-compose", version.ref = "activityCompose" }
-androidx-material = { group = "com.google.android.material", name = "material", version.ref = "material" }
-kotlin-stdlib = { module = "org.jetbrains.kotlin:kotlin-stdlib", version = "2.2.20-RC" }
-timber = { module = "com.jakewharton.timber:timber", version = "5.0.1" }
-
-# ===== COMPOSE BOM AND UI =====
-androidx-compose-bom = { group = "androidx.compose", name = "compose-bom", version.ref = "composeBom" }
->>>>>>> a59f69a5
 androidx-compose-ui = { group = "androidx.compose.ui", name = "ui" }
 androidx-compose-ui-graphics = { group = "androidx.compose.ui", name = "ui-graphics" }
 androidx-compose-ui-tooling = { group = "androidx.compose.ui", name = "ui-tooling" }
 androidx-compose-ui-tooling-preview = { group = "androidx.compose.ui", name = "ui-tooling-preview" }
-<<<<<<< HEAD
-=======
-androidx-compose-material3 = { group = "androidx.compose.material3", name = "material3" }
-androidx-compose-ui-test-junit4 = { group = "androidx.compose.ui", name = "ui-test-junit4" }
-androidx-compose-ui-test-manifest = { group = "androidx.compose.ui", name = "ui-test-manifest", version = "1.9.0" }
-androidx-compose-material-icons-core = { group = "androidx.compose.material", name = "material-icons-core" }
-androidx-compose-material-icons-extended = { group = "androidx.compose.material", name = "material-icons-extended" }
-
-# ===== NAVIGATION =====
->>>>>>> a59f69a5
-androidx-navigation-compose = { group = "androidx.navigation", name = "navigation-compose", version.ref = "navigationCompose" }
-
-# ===== AndroidX - Data & Architecture =====
-androidx-lifecycle-runtime-ktx = { group = "androidx.lifecycle", name = "lifecycle-runtime-ktx", version.ref = "androidxLifecycle" }
-androidx-work-runtime = { group = "androidx.work", name = "work-runtime-ktx", version.ref = "workManager" }
-room-compiler = { group = "androidx.room", name = "room-compiler", version.ref = "roomVersion" }
-room-ktx = { group = "androidx.room", name = "room-ktx", version.ref = "roomVersion" }
-room-runtime = { group = "androidx.room", name = "room-runtime", version.ref = "roomVersion" }
-
-<<<<<<< HEAD
-# ===== Google - Material, Hilt, Firebase, Play Services =====
-androidx-material = { group = "com.google.android.material", name = "material", version.ref = "materialVersion" }
+
+# ===== Google - Hilt, Firebase, Play Services =====
+hilt-android = { group = "com.google.dagger", name = "hilt-android", version.ref = "hilt" }
+hilt-compiler = { group = "com.google.dagger", name = "hilt-compiler", version.ref = "hilt" }
+hilt-navigation-compose = { group = "androidx.hilt", name = "hilt-navigation-compose", version = "1.2.0" }
+firebase-bom = { group = "com.google.firebase", name = "firebase-bom", version.ref = "firebaseBom" }
 firebase-analytics = { group = "com.google.firebase", name = "firebase-analytics-ktx", version = "22.5.0" }
-firebase-bom = { group = "com.google.firebase", name = "firebase-bom", version.ref = "firebaseBom" }
 firebase-crashlytics = { group = "com.google.firebase", name = "firebase-crashlytics-ktx", version.ref = "firebaseCrashlyticsKtx" }
 google-auth = { group = "com.google.android.gms", name = "play-services-auth", version.ref = "googleAuth" }
 google-auth-api-phone = { group = "com.google.android.gms", name = "play-services-auth-api-phone", version.ref = "googleAuthApiPhone" }
 google-identity = { group = "com.google.android.gms", name = "play-services-identity", version.ref = "googleIdentity" }
-=======
-# ===== HILT =====
->>>>>>> a59f69a5
-hilt-android = { group = "com.google.dagger", name = "hilt-android", version.ref = "hilt" }
-hilt-compiler = { group = "com.google.dagger", name = "hilt-compiler", version.ref = "hilt" }
-hilt-navigation-compose = { group = "androidx.hilt", name = "hilt-navigation-compose", version = "1.2.0" }
-
-# ===== Kotlin & Coroutines =====
-kotlin-reflect = { module = "org.jetbrains.kotlin:kotlin-reflect", version.ref = "kotlinReflect" }
-<<<<<<< HEAD
-kotlin-stdlib = { module = "org.jetbrains.kotlin:kotlin-stdlib", version = "2.2.20-RC" }
-kotlinx-coroutines-android = { group = "org.jetbrains.kotlinx", name = "kotlinx-coroutines-android", version.ref = "kotlinxCoroutines" }
-kotlinx-coroutines-core = { group = "org.jetbrains.kotlinx", name = "kotlinx-coroutines-core", version.ref = "kotlinxCoroutines" }
-kotlinx-serialization-json = { group = "org.jetbrains.kotlinx", name = "kotlinx-serialization-json", version.ref = "kotlinxSerialization" }
+
+# ===== Database - Room =====
+room-compiler = { group = "androidx.room", name = "room-compiler", version.ref = "roomVersion" }
+room-ktx = { group = "androidx.room", name = "room-ktx", version.ref = "roomVersion" }
+room-runtime = { group = "androidx.room", name = "room-runtime", version.ref = "roomVersion" }
 
 # ===== Networking =====
 okhttp3-logging-interceptor = { group = "com.squareup.okhttp3", name = "logging-interceptor", version.ref = "okhttp" }
-=======
->>>>>>> a59f69a5
 retrofit = { group = "com.squareup.retrofit2", name = "retrofit", version.ref = "retrofit" }
 retrofit-converter-kotlinx-serialization = { group = "com.squareup.retrofit2", name = "converter-kotlinx-serialization", version.ref = "retrofit" }
 
-<<<<<<< HEAD
 # ===== Hooking Frameworks =====
 lsposed = { module = "org.lsposed.lsplant:lsplant", version.ref = "lsposed" }
 yuki = { module = "com.highcapable.yukihookapi:api", version.ref = "yuki" }
 yuki-ksp-xposed = { module = "com.highcapable.yukihookapi:ksp-xposed", version.ref = "yuki" }
 
 # ===== Security & Crypto =====
-=======
-# ===== UTILITIES =====
-coil-compose = { group = "io.coil-kt", name = "coil-compose", version.ref = "coilCompose" }
-gson = { group = "com.google.code.gson", name = "gson", version.ref = "gson" }
-coreLibraryDesugaring = { group = "com.android.tools", name = "desugar_jdk_libs", version = "2.1.5" }
-bouncycastle = { group = "org.bouncycastle", name = "bcprov-jdk18on", version.ref = "bouncycastle" }
-tink = { group = "com.google.crypto.tink", name = "tink-android", version.ref = "tink" }
->>>>>>> a59f69a5
-androidxSecurity = { group = "androidx.security", name = "security-crypto", version.ref = "androidxSecurity" }
-bcprov-jdk18on-v177 = { module = "org.bouncycastle:bcprov-jdk24on", version.ref = "bcprovJdk18on" }
+androidx-security = { group = "androidx.security", name = "security-crypto", version.ref = "androidxSecurity" }
 bouncycastle = { group = "org.bouncycastle", name = "bcprov-jdk18on", version.ref = "bouncycastle" }
 conscrypt-android = { group = "org.conscrypt", name = "conscrypt-android", version = "2.5.3" }
-<<<<<<< HEAD
 tink = { group = "com.google.crypto.tink", name = "tink-android", version.ref = "tink" }
 
 # ===== Code Quality, Debugging & Build Logic =====
@@ -278,9 +165,6 @@
 
 # ===== Utilities =====
 coil-compose = { group = "io.coil-kt", name = "coil-compose", version.ref = "coilCompose" }
-=======
-commons-io = { group = "commons-io", name = "commons-io", version = "2.20.0" }
->>>>>>> a59f69a5
 commons-compress = { group = "org.apache.commons", name = "commons-compress", version.ref = "commonsCompress" }
 commons-io = { group = "commons-io", name = "commons-io", version = "2.20.0" }
 coreLibraryDesugaring = { group = "com.android.tools", name = "desugar_jdk_libs", version = "2.1.5" }
@@ -288,49 +172,24 @@
 xz = { group = "org.tukaani", name = "xz", version.ref = "xz" }
 
 # ===== Testing =====
+hilt-android-testing = { group = "com.google.dagger", name = "hilt-android-testing", version.ref = "hilt" }
+junit = { group = "junit", name = "junit", version.ref = "junit" }
+junit-engine = { group = "org.junit.jupiter", name = "junit-jupiter-engine", version.ref = "junitJupiter" }
+junit-jupiter = { group = "org.junit.jupiter", name = "junit-jupiter", version.ref = "junitJupiter" }
+mockk = { group = "io.mockk", name = "mockk", version.ref = "mockk" }
+turbine = { group = "app.cash.turbine", name = "turbine", version.ref = "turbine" }
+kotlinx-coroutines-test = { group = "org.jetbrains.kotlinx", name = "kotlinx-coroutines-test", version.ref = "coroutinesTest" }
+# --- Android Test ---
 androidx-compose-ui-test-junit4 = { group = "androidx.compose.ui", name = "ui-test-junit4" }
 androidx-compose-ui-test-manifest = { group = "androidx.compose.ui", name = "ui-test-manifest", version = "1.9.0" }
 androidx-core-testing = { group = "androidx.arch.core", name = "core-testing", version.ref = "archCoreTesting" }
+androidx-espresso-core = { group = "androidx.test.espresso", name = "espresso-core", version.ref = "espresso" }
 androidx-test-core = { group = "androidx.test", name = "core", version.ref = "androidxTestCore" }
-androidx-test-espresso-core = { group = "androidx.test.espresso", name = "espresso-core", version.ref = "androidxEspresso" }
-androidx-test-ext-junit = { group = "androidx.test.ext", name = "junit", version.ref = "androidxTestJunit" }
-hilt-android-testing = { group = "com.google.dagger", name = "hilt-android-testing", version.ref = "hilt" }
-junit = { group = "junit", name = "junit", version.ref = "junit" }
-junit-engine = { group = "org.junit.jupiter", name = "junit-jupiter-engine", version.ref = "junitJupiter" }
-<<<<<<< HEAD
-junit-jupiter = { group = "org.junit.jupiter", name = "junit-jupiter", version.ref = "junitJupiter" }
-kotlinx-coroutines-test = { group = "org.jetbrains.kotlinx", name = "kotlinx-coroutines-test", version.ref = "coroutinesTest" }
-mockk = { group = "io.mockk", name = "mockk", version.ref = "mockk" }
-turbine = { group = "app.cash.turbine", name = "turbine", version.ref = "turbine" }
-=======
 androidx-test-ext-junit = { group = "androidx.test.ext", name = "junit", version.ref = "extJunit" }
-androidx-test-core = { group = "androidx.test", name = "core", version.ref = "androidxTestCore" }
+androidx-test-ext-junit-ktx = { group = "androidx.test.ext", name = "junit-ktx", version.ref = "junitKtx" }
+androidx-test-rules = { group = "androidx.test", name = "rules", version.ref = "androidxTestRules" }
 androidx-test-runner = { group = "androidx.test", name = "runner", version.ref = "androidxTestRunner" }
-androidx-test-rules = { group = "androidx.test", name = "rules", version.ref = "androidxTestRules" }
-espresso-core = { group = "androidx.test.espresso", name = "espresso-core", version.ref = "espresso" }
-mockk = { group = "io.mockk", name = "mockk", version.ref = "mockk" }
-turbine = { group = "app.cash.turbine", name = "turbine", version.ref = "turbine" }
-androidx-core-testing = { group = "androidx.arch.core", name = "core-testing", version.ref = "archCoreTesting" }
-kotlinx-coroutines-test = { group = "org.jetbrains.kotlinx", name = "kotlinx-coroutines-test", version.ref = "coroutinesTest" }
-
-# ===== DEBUG TOOLS =====
-leakcanary-android = { group = "com.squareup.leakcanary", name = "leakcanary-android", version.ref = "leakcanary" }
-
-# ===== FIREBASE =====
-firebase-bom = { group = "com.google.firebase", name = "firebase-bom", version.ref = "firebaseBom" }
-firebase-analytics = { group = "com.google.firebase", name = "firebase-analytics-ktx", version = "22.5.0" }
-firebase-crashlytics = { group = "com.google.firebase", name = "firebase-crashlytics-ktx", version.ref = "firebaseCrashlyticsKtx" }
-
-# ===== GOOGLE PLAY SERVICES =====
-# Removed unused google-auth, google-identity, google-auth-api-phone
-
-# ===== XPOSED FRAMEWORK =====
-yuki = { module = "com.highcapable.yukihookapi:api", version.ref = "yuki" }
-lsposed = { module = "org.lsposed.lsplant:lsplant", version.ref = "lsposed" }
-yuki-ksp-xposed = { module = "com.highcapable.yukihookapi:ksp-xposed", version.ref = "yuki" }
-androidx-junit = { group = "androidx.test.ext", name = "junit", version = "1.3.0" }
-androidx-junit-ktx = { group = "androidx.test.ext", name = "junit-ktx", version.ref = "junitKtx" }
->>>>>>> a59f69a5
+
 
 [bundles]
 androidx-core = [
@@ -338,9 +197,12 @@
     "androidx-appcompat",
     "androidx-material"
 ]
-compose = [
-    "androidx-compose-bom",
+compose-ui = [
     "androidx-activity-compose",
+    "androidx-compose-material3",
+    "androidx-compose-ui",
+    "androidx-compose-ui-graphics",
+    "androidx-compose-ui-tooling-preview",
     "androidx-navigation-compose"
 ]
 coroutines = [
@@ -356,35 +218,24 @@
     "retrofit-converter-kotlinx-serialization",
     "okhttp3-logging-interceptor",
     "kotlinx-serialization-json",
-    "kotlinx-coroutines-core",
-    "kotlinx-coroutines-android",
     "gson"
 ]
 room = [
     "room-runtime",
     "room-ktx"
 ]
-testing = [
+testing-unit = [
     "junit-jupiter",
     "mockk",
     "turbine",
     "androidx-core-testing",
-    "androidx-test-core",
     "kotlinx-coroutines-test"
 ]
-<<<<<<< HEAD
-=======
-
-# ===== ANDROIDX CORE =====
-androidx-core = [
-    "androidx-core-ktx",
-    "androidx-appcompat",
-    "androidx-lifecycle-runtime-ktx",
-    "androidx-material"
-]
-
-# ===== UTILITIES =====
->>>>>>> a59f69a5
+testing-android = [
+    "androidx-test-ext-junit",
+    "androidx-espresso-core",
+    "androidx-compose-ui-test-junit4"
+]
 utilities = [
     "timber",
     "coil-compose",
@@ -393,15 +244,7 @@
     "commons-compress",
     "xz"
 ]
-<<<<<<< HEAD
 xposed = [
     "yuki",
     "lsposed"
-=======
-
-# ===== ROOM =====
-room = [
-    "room-runtime",
-    "room-ktx"
->>>>>>> a59f69a5
 ]