package dev.aurakai.collabcanvas.ui

import androidx.compose.animation.core.*
import androidx.compose.foundation.Canvas
import androidx.compose.foundation.background
import androidx.compose.foundation.clickable
import androidx.compose.foundation.gestures.*
import androidx.compose.foundation.layout.*
import androidx.compose.foundation.rememberScrollState
import androidx.compose.material.icons.Icons
import androidx.compose.material.icons.filled.*
import androidx.compose.material3.*
import androidx.compose.runtime.*
import androidx.compose.ui.Alignment
import androidx.compose.ui.ExperimentalComposeUiApi
import androidx.compose.ui.Modifier
import androidx.compose.ui.geometry.Offset
import androidx.compose.ui.geometry.Rect
import androidx.compose.ui.graphics.*
import androidx.compose.ui.graphics.drawscope.*
import androidx.compose.ui.input.pointer.pointerInput
import androidx.compose.ui.unit.dp
import dev.aurakai.collabcanvas.model.CanvasElement
import dev.aurakai.collabcanvas.model.ElementType
import dev.aurakai.collabcanvas.ui.animation.*
import kotlinx.coroutines.launch

/**
 * Displays a collaborative drawing canvas with multi-tool support, gesture handling, and animated path rendering.
 */
/**
 * An interactive composable screen that provides a collaborative drawing canvas with multi-tool support.
 *
 * Supports freehand path drawing, basic rectangle and oval elements, pinch-to-zoom, panning, and progressive
 * animated rendering of previously drawn paths. The UI includes a top app bar (clear and save actions),
 * floating tool buttons to select Path/Rectangle/Oval, and a toolbar for color, stroke width selection, and clearing.
 *
 * State managed by this composable:
 * - A list of completed drawable paths (with animated copies for progressive rendering).
 * - A list of canvas elements (path/rectangle/oval).
 * - Current in-progress Path, current color, stroke width, selected tool/element, and an isDrawing flag.
 * - Animatables for zoom (scale) and pan (offset), and a transformable gesture state for handling pinch/drag gestures.
 *
 * Side effects and notable behavior:
 * - Mutates internal state lists (paths, elements, animatedPaths) as the user draws or clears the canvas.
 * - Pinch-to-zoom and pan update the internal scale and offset animatables.
 * - The top-bar "Clear Canvas" and toolbar "Clear" actions remove stored paths and animated paths.
 * - The "Save" action is a placeholder and does not persist the canvas in this implementation.
 */
<<<<<<< HEAD
=======
/**
 * Composable screen that provides an interactive collaborative drawing canvas.
 *
 * The canvas supports freehand drawing (PATH tool), basic rectangle and oval elements, pinch-to-zoom and pan, per-path animated rendering, and a small toolbar for color/stroke selection. User strokes are accumulated in an in-memory list of PluckablePath and rendered with optional per-path animation state; completed strokes are only added when the stroke bounds are non-empty. The top app bar exposes a clear action (clears paths, elements, and animated state) and a placeholder save action. Experimental Compose APIs are used for gesture handling and material components.
 */
>>>>>>> 4e74bee3
@OptIn(ExperimentalComposeUiApi::class, ExperimentalMaterial3Api::class)
@Composable
fun CanvasScreen() {
    // Canvas state
    val paths = remember { mutableStateListOf<PluckablePath>() }
    val elements = remember { mutableStateListOf<CanvasElement>() }
    var currentPath by remember { mutableStateOf(Path()) }
    var currentColor by remember { mutableStateOf(Color.Black) }
    var strokeWidth by remember { mutableStateOf(5f) }
    var selectedTool by remember { mutableStateOf<ElementType>(ElementType.PATH) }
    var selectedElement by remember { mutableStateOf<CanvasElement?>(null) }
    var isDrawing by remember { mutableStateOf(false) }

    val coroutineScope = rememberCoroutineScope()
    rememberScrollState()

    // Animation states
    val animatedPaths = remember { mutableStateMapOf<Int, PluckablePath>() }
    val scale = remember { Animatable(1f) }
    val offset = remember { Animatable(Offset.Zero, Offset.VectorConverter) }

    // Update animated paths when paths change
    LaunchedEffect(paths) {
        paths.forEachIndexed { index, path ->
            if (!animatedPaths.containsKey(index)) {
                animatedPaths[index] = path.copy()
            }
        }
    }

    // Canvas gesture handlers
    val panZoomState = rememberTransformableState { zoomChange, panChange, rotationChange ->
        coroutineScope.launch {
            scale.snapTo(scale.value * zoomChange)
            val newOffset = offset.value + panChange * (1f / scale.value)
            offset.snapTo(newOffset)
        }
    }

    Scaffold(
        topBar = {
            TopAppBar(
                title = { Text("Co-lab Canvas") },
                actions = {
                    IconButton(onClick = { 
                        paths.clear()
                        elements.clear()
                        animatedPaths.clear()
                    }) {
                        Icon(Icons.Default.Delete, "Clear Canvas")
                    }
                    IconButton(onClick = { /* Save canvas */ }) {
                        Icon(Icons.Default.Check, "Save")
                    }
                }
            )
        },
        floatingActionButton = {
            Column(
                horizontalAlignment = Alignment.End,
                verticalArrangement = Arrangement.spacedBy(8.dp)
            ) {
                // Tool selection buttons
                FloatingActionButton(
                    onClick = { selectedTool = ElementType.PATH },
                    modifier = Modifier.size(48.dp),
                    containerColor = if (selectedTool == ElementType.PATH) MaterialTheme.colorScheme.primaryContainer
                    else MaterialTheme.colorScheme.surfaceVariant
                ) {
                    Icon(Icons.Default.Edit, "Draw")
                }
                FloatingActionButton(
                    onClick = { selectedTool = ElementType.RECTANGLE },
                    modifier = Modifier.size(48.dp),
                    containerColor = if (selectedTool == ElementType.RECTANGLE) MaterialTheme.colorScheme.primaryContainer
                    else MaterialTheme.colorScheme.surfaceVariant
                ) {
                    Icon(Icons.Default.CropSquare, "Rectangle")
                }
                FloatingActionButton(
                    onClick = { selectedTool = ElementType.OVAL },
                    modifier = Modifier.size(48.dp),
                    containerColor = if (selectedTool == ElementType.OVAL) MaterialTheme.colorScheme.primaryContainer
                    else MaterialTheme.colorScheme.surfaceVariant
                ) {
                    Icon(Icons.Default.Circle, "Circle")
                }
            }
        }
    ) { padding ->
        Box(
            modifier = Modifier
                .fillMaxSize()
                .padding(padding)
                .background(MaterialTheme.colorScheme.background)
                .pointerInput(Unit) {
                    detectTapGestures(
                        onPress = { tapOffset ->
                            isDrawing = true
                            currentPath.moveTo(tapOffset.x, tapOffset.y)
                            tryAwaitRelease()
                            isDrawing = false
                        }
                    )
                }
        ) {
            // Main drawing canvas
            Canvas(
                modifier = Modifier
                    .fillMaxSize()
                    .transformable(panZoomState)
                    .pointerInput(Unit) {
                        detectDragGestures(
                            onDragStart = { dragOffset ->
                                if (selectedTool == ElementType.PATH) {
                                    isDrawing = true
                                    currentPath.moveTo(dragOffset.x, dragOffset.y)
                                }
                            },
                            onDrag = { change, dragAmount ->
                                change.consume()
                                when (selectedTool) {
                                    ElementType.PATH -> {
                                        val x = change.position.x
                                        val y = change.position.y
                                        currentPath.lineTo(x, y)
                                    }
                                    else -> {
                                        // Handle other element types
                                    }
                                }
                            },
                            onDragEnd = {
                                isDrawing = false
                                // Add the completed path to the list
                                if (currentPath.getBounds().isEmpty.not()) {
                                    paths.add(PluckablePath(currentPath, currentColor, strokeWidth))
                                    currentPath = Path()
                                }
                            }
                        )
                    }
            ) {
                // Apply transformations
                scale(scale.value, scale.value) {
                    translate(offset.value.x, offset.value.y) {
                        drawGrid()
                    }
                }

                // Draw all elements
                scale(scale.value, scale.value) {
                    translate(offset.value.x, offset.value.y) {
                        elements.forEach { element ->
                            when (element.type) {
                                ElementType.PATH -> {
                                    drawPath(
                                        path = element.path.toPath(),
                                        color = element.color,
                                        style = Stroke(
                                            width = element.strokeWidth,
                                            cap = StrokeCap.Round,
                                            join = StrokeJoin.Round
                                        )
                                    )
                                }
                                ElementType.RECTANGLE -> {
                                    val bounds = element.path.toPath().getBounds()
                                    drawRect(
                                        color = element.color,
                                        topLeft = Offset(bounds.left, bounds.top),
                                        size = androidx.compose.ui.geometry.Size(bounds.width, bounds.height),
                                        style = Stroke(width = element.strokeWidth)
                                    )
                                }
                                ElementType.OVAL -> {
                                    val bounds = element.path.toPath().getBounds()
                                    drawOval(
                                        color = element.color,
                                        topLeft = Offset(bounds.left, bounds.top),
                                        size = androidx.compose.ui.geometry.Size(bounds.width, bounds.height),
                                        style = Stroke(width = element.strokeWidth)
                                    )
                                }
                                else -> {}
                            }
                        }
                    }
                }

                // Draw current path being drawn
                if (isDrawing) {
                    scale(scale.value, scale.value) {
                        translate(offset.value.x, offset.value.y) {
                            drawPath(
                                path = currentPath,
                                color = currentColor,
                                style = Stroke(
                                    width = strokeWidth / scale.value,
                                    cap = StrokeCap.Round,
                                    join = StrokeJoin.Round
                                )
                            )
                        }
                    }
                }

                // Draw all animated paths
                paths.forEachIndexed { index, path ->
                    val animatedPath = animatedPaths[index] ?: return@forEachIndexed
                    
                    scale(animatedPath.scale, animatedPath.scale) {
                        translate(animatedPath.offset.x, animatedPath.offset.y) {
                            drawPath(
                                path = path.path,
                                color = path.color.copy(alpha = path.alpha),
                                style = Stroke(width = path.strokeWidth)
                            )
                        }
                    }
                }
            }

            // Toolbar
            CanvasToolbar(
                onColorSelected = { color ->
                    currentColor = color
                },
                onStrokeWidthSelected = { width ->
                    strokeWidth = width
                },
                onClear = {
                    paths.clear()
                    animatedPaths.clear()
                }
            )
        }
    }
}

// Extension to draw grid
private fun DrawScope.drawGrid() {
    val gridSpacing = 50f
    val strokeWidth = 1f
    val color = Color.Gray.copy(alpha = 0.3f)
    
    // Draw vertical lines
    for (x in 0..size.width.toInt() step gridSpacing.toInt()) {
        drawLine(
            color = color,
            start = Offset(x.toFloat(), 0f),
            end = Offset(x.toFloat(), size.height),
            strokeWidth = strokeWidth
        )
    }
    
    // Draw horizontal lines
    for (y in 0..size.height.toInt() step gridSpacing.toInt()) {
        drawLine(
            color = color,
            start = Offset(0f, y.toFloat()),
            end = Offset(size.width, y.toFloat()),
            strokeWidth = strokeWidth
        )
    }
}<|MERGE_RESOLUTION|>--- conflicted
+++ resolved
@@ -47,14 +47,7 @@
  * - The top-bar "Clear Canvas" and toolbar "Clear" actions remove stored paths and animated paths.
  * - The "Save" action is a placeholder and does not persist the canvas in this implementation.
  */
-<<<<<<< HEAD
-=======
-/**
- * Composable screen that provides an interactive collaborative drawing canvas.
- *
- * The canvas supports freehand drawing (PATH tool), basic rectangle and oval elements, pinch-to-zoom and pan, per-path animated rendering, and a small toolbar for color/stroke selection. User strokes are accumulated in an in-memory list of PluckablePath and rendered with optional per-path animation state; completed strokes are only added when the stroke bounds are non-empty. The top app bar exposes a clear action (clears paths, elements, and animated state) and a placeholder save action. Experimental Compose APIs are used for gesture handling and material components.
- */
->>>>>>> 4e74bee3
+
 @OptIn(ExperimentalComposeUiApi::class, ExperimentalMaterial3Api::class)
 @Composable
 fun CanvasScreen() {
