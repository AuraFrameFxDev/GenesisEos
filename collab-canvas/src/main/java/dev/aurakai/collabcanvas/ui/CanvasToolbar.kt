--- conflicted
+++ resolved
@@ -55,7 +55,6 @@
  * @param modifier Optional [Modifier] for styling and layout of the toolbar container.
  */
 /**
-<<<<<<< HEAD
  * A compact toolbar for canvas controls that provides color selection, stroke-width selection, and a clear action.
  *
  * The toolbar shows icon buttons to toggle an inline color picker and an inline stroke-width selector. When a color
@@ -66,19 +65,7 @@
  * @param onStrokeWidthSelected Called with the selected stroke width (in pixels) when an option is tapped; the selector closes after selection.
  * @param onClear Called when the Clear button is pressed.
  * @param modifier Optional Modifier applied to the toolbar container.
-=======
- * A toolbar for a drawing canvas that provides color selection, stroke-width selection, and a Clear action.
- *
- * Renders a full-width surface-colored row with buttons for opening an inline color picker and stroke-width
- * selector, and a Clear button. When a color or stroke width is chosen the corresponding callback is invoked
- * and the picker closes. The Clear button invokes its callback immediately.
- *
- * @param onColorSelected Called with the chosen Color when the user selects a color from the inline picker.
- * @param onStrokeWidthSelected Called with the chosen stroke width (in pixels) when the user selects a width.
- * @param onClear Called when the Clear button is pressed.
- * @param modifier Modifier applied to the outer Column container.
 
->>>>>>> ea3067ee
  */
 @Composable
 fun CanvasToolbar(
