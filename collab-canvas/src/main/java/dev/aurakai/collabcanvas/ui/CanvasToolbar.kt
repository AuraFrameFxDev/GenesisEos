--- conflicted
+++ resolved
@@ -30,20 +30,7 @@
  * @param onClear Called when the Clear button is pressed.
  * @param modifier Optional [Modifier] applied to the toolbar container.
  */
-<<<<<<< HEAD
-=======
-/**
- * A full-width toolbar for a drawing canvas that provides color selection, stroke-width selection, and a Clear action.
- *
- * Displays a row with buttons to toggle an inline color picker and an inline stroke-width selector, plus a Clear button.
- * When a picker is shown, selecting a value will invoke the corresponding callback and automatically hide the picker.
- *
- * @param onColorSelected Called with the chosen Color when a color swatch is selected.
- * @param onStrokeWidthSelected Called with the chosen stroke width (in pixels) when a width option is selected.
- * @param onClear Called when the Clear button is pressed.
- * @param modifier Modifier to configure layout, appearance, or behavior of the toolbar container.
- */
->>>>>>> 4e74bee3
+
 @Composable
 fun CanvasToolbar(
     onColorSelected: (Color) -> Unit,
