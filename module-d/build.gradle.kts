--- conflicted
+++ resolved
@@ -79,13 +79,11 @@
     implementation(libs.bundles.androidx.core)
     implementation(libs.bundles.compose)
     implementation(libs.bundles.coroutines)
-<<<<<<< HEAD
     implementation(libs.androidx.compose.material3)
 
-=======
+
     implementation(libs.bundles.coroutines)
     implementation(libs.androidx.compose.material3)
->>>>>>> a59f69a5
     // Hilt Dependency Injection
     implementation(libs.hilt.android)
     ksp(libs.hilt.compiler)
@@ -96,10 +94,8 @@
     androidTestImplementation(libs.bundles.testing)
     androidTestImplementation(platform(libs.androidx.compose.bom))
     androidTestImplementation(libs.androidx.compose.ui.test.junit4)
-<<<<<<< HEAD
-=======
+
     androidTestImplementation(libs.androidx.test.core)
->>>>>>> a59f69a5
 
     // Debug implementations
     debugImplementation(libs.androidx.compose.ui.tooling)
