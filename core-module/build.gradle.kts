plugins {
    alias(libs.plugins.android.library)
    alias(libs.plugins.kotlin.android)
    alias(libs.plugins.kotlin.serialization)
    alias(libs.plugins.ksp)
    alias(libs.plugins.dokka)
    alias(libs.plugins.spotless)
    alias(libs.plugins.kover)
}

java {
    toolchain {
        languageVersion.set(JavaLanguageVersion.of(24))
    }
}

android {
    namespace = "dev.aurakai.auraframefx.core"
    compileSdk = 36

    defaultConfig {
        minSdk = 33
    }

    compileOptions {
        sourceCompatibility = JavaVersion.VERSION_24
        targetCompatibility = JavaVersion.VERSION_24
    }

    kotlin {
        compilerOptions {
            jvmTarget.set(org.jetbrains.kotlin.gradle.dsl.JvmTarget.JVM_24)
        }
    }

    sourceSets {
        getByName("main") {
            java.srcDirs(rootProject.layout.buildDirectory.dir("core-module/generated/source/openapi/src/main/kotlin"))
        }
    }
}

dependencies {
    // Core Kotlin libraries
    implementation(libs.kotlin.stdlib)
    implementation(libs.kotlin.reflect)
    implementation(libs.bundles.coroutines)
    implementation(libs.kotlinx.serialization.json)

    // Networking (for the generated Retrofit client)
    implementation(libs.retrofit)
    implementation(libs.retrofit.converter.kotlinx.serialization)
    implementation(libs.okhttp3.logging.interceptor)

    // Utilities
    implementation(libs.gson)

    // Security

    // Testing
    testImplementation(libs.junit)
    testImplementation(libs.mockk)
<<<<<<< HEAD
=======
    androidTestImplementation(libs.androidx.test.core)
}

java {
    toolchain {
        languageVersion.set(JavaLanguageVersion.of(24))
    }
>>>>>>> a59f69a5
}

tasks.withType<org.jetbrains.kotlin.gradle.tasks.KotlinCompile>().configureEach {
    dependsOn(":openApiGenerate")
}<|MERGE_RESOLUTION|>--- conflicted
+++ resolved
@@ -60,8 +60,7 @@
     // Testing
     testImplementation(libs.junit)
     testImplementation(libs.mockk)
-<<<<<<< HEAD
-=======
+
     androidTestImplementation(libs.androidx.test.core)
 }
 
@@ -69,7 +68,6 @@
     toolchain {
         languageVersion.set(JavaLanguageVersion.of(24))
     }
->>>>>>> a59f69a5
 }
 
 tasks.withType<org.jetbrains.kotlin.gradle.tasks.KotlinCompile>().configureEach {
