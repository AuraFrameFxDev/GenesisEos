--- conflicted
+++ resolved
@@ -42,7 +42,6 @@
  * Enhanced Node Info Panel with FFX-style progression details
  */
 /**
-<<<<<<< HEAD
  * Displays a styled information card for a DataVeinNode showing its type, identifiers,
  * status, description and progression details.
  *
@@ -56,17 +55,7 @@
  *
  * @param node The DataVeinNode to display. Its `type.glowColor` is used for accents and its
  * state (`isUnlocked`, `activated`, `xp`, `data`, etc.) controls conditional content.
-=======
- * Renders a compact information panel for a DataVein node.
- *
- * Displays the node's type name with a status indicator, identification rows (tag, id, ring, level),
- * an XP row and progress bar when the node is unlocked, the node type description, optional data row,
- * and a short status message derived from the node's unlocked/activated state ("Locked", "Dormant", "Active").
- *
- * The visual styling (border glow, colors) is derived from the node's NodeType.
- *
- * @param node The DataVeinNode whose details are shown.
->>>>>>> a3ece25e
+
  */
 @Composable
 fun NodeInfoPanel(
@@ -180,7 +169,6 @@
 }
 
 /**
-<<<<<<< HEAD
  * Renders a categorized legend of DataVein node types inside a styled card.
  *
  * Displays a header ("🌐 DataVein Node Types"), a translucent divider, and then one section
@@ -189,13 +177,7 @@
  *
  * At the bottom a short legend note explains interactivity: nodes can be clicked to explore
  * paths and are unlocked via progression.
-=======
- * Displays a categorized legend of DataVein node types.
- *
- * Renders a compact Card that groups NodeType entries by NodeCategory. For each type it shows a small
- * colored circular swatch with a subtle glow border and the type's display name. Includes a title,
- * category headings, and a short explanatory legend at the bottom.
->>>>>>> a3ece25e
+
  */
 @Composable
 fun NodeTypeLegend(modifier: Modifier = Modifier) {
@@ -270,7 +252,6 @@
 }
 
 /**
-<<<<<<< HEAD
  * Displays a compact status card showing live metrics and progression for the DataVein network.
  *
  * Renders a header with a pulsing indicator and title, three metric rows (active flows, active nodes, unlocked nodes),
@@ -281,20 +262,7 @@
  * @param activeNodes Number of nodes currently activated.
  * @param totalNodes Total number of nodes in the network; used as the denominator for progress calculations.
  * @param unlockedNodes Number of nodes unlocked via progression.
-=======
- * Renders a compact status card showing real-time metrics and progress for the DataVein system.
- *
- * Displays a pulsing header icon and three scalar metrics ("Active Flows", "Active Nodes", "Unlocked")
- * followed by two progress bars ("Activation" and "Progression"). Activation is computed as
- * activeNodes / totalNodes and Progression as unlockedNodes / totalNodes; when totalNodes is zero,
- * percentages are treated as 0 to avoid division by zero.
- *
- * @param activeFlows Number of currently active flows to display.
- * @param activeNodes Number of currently active nodes (used in the "Active Nodes" label and activation progress).
- * @param totalNodes Total number of nodes (used as the denominator for activation/progression percentages).
- * @param unlockedNodes Number of unlocked nodes (used in the "Unlocked" label and progression progress).
- * @param modifier Optional Modifier applied to the outer Card.
->>>>>>> a3ece25e
+
  */
 @Composable
 fun StatusPanel(
