--- conflicted
+++ resolved
@@ -42,7 +42,6 @@
  * Enhanced Node Info Panel with FFX-style progression details
  */
 /**
-<<<<<<< HEAD
  * Renders a stylized info card displaying a DataVein node's type, identification, progression, description, and current status.
  *
  * Shows the node type title with a colored status dot, tag/ID/ring/level rows, and — when unlocked — XP and a horizontal XP bar.
@@ -50,22 +49,7 @@
  *
  * @param node The DataVeinNode whose details are rendered.
  * @param modifier Optional Compose modifier applied to the outer Card.
-=======
- * Displays a styled information card for a DataVeinNode showing its type, identifiers,
- * status, description and progression details.
- *
- * The panel renders:
- * - A header with the node type name and a colored status dot (green = activated, yellow = unlocked, red = locked).
- * - A thin divider tinted by the node type's glow color.
- * - Identification rows: tag, id, ring, and level.
- * - If the node is unlocked: XP as "xp/1000" and a horizontal XP progress bar.
- * - The node type description and an optional "Data" row when `node.data` is non-empty.
- * - A concise status line derived from the node's unlocked/activated state.
- *
- * @param node The DataVeinNode to display. Its `type.glowColor` is used for accents and its
- * state (`isUnlocked`, `activated`, `xp`, `data`, etc.) controls conditional content.
-
->>>>>>> ea3067ee
+
  */
 @Composable
 fun NodeInfoPanel(
@@ -179,24 +163,13 @@
 }
 
 /**
-<<<<<<< HEAD
  * Renders a legend Card listing DataVein node types grouped by category.
  *
  * Displays a titled card that iterates NodeCategory values and shows each NodeType in that
  * category as a small colored swatch (filled with `type.color` and bordered with `type.glowColor`)
  * followed by the type's display name. Ends with a short explanatory legend about interaction
  * and unlocking. Designed as a small, translucent UI panel for quick reference.
-=======
- * Renders a categorized legend of DataVein node types inside a styled card.
- *
- * Displays a header ("🌐 DataVein Node Types"), a translucent divider, and then one section
- * per NodeCategory that contains the NodeType entries for that category. Each entry shows
- * a small colored dot (type.color with a glow border) and the type's display name.
- *
- * At the bottom a short legend note explains interactivity: nodes can be clicked to explore
- * paths and are unlocked via progression.
-
->>>>>>> ea3067ee
+
  */
 @Composable
 fun NodeTypeLegend(modifier: Modifier = Modifier) {
@@ -271,7 +244,6 @@
 }
 
 /**
-<<<<<<< HEAD
  * Displays a status card summarizing real-time DataVein metrics.
  *
  * Shows a pulsing header, three compact status rows (Active Flows, Active Nodes, Unlocked)
@@ -284,19 +256,7 @@
  * @param totalNodes Total number of nodes; used to compute percentage values.
  * @param unlockedNodes Number of unlocked nodes; used to compute percentage values.
  * @param modifier Optional Compose modifier for the panel.
-=======
- * Displays a compact status card showing live metrics and progression for the DataVein network.
- *
- * Renders a header with a pulsing indicator and title, three metric rows (active flows, active nodes, unlocked nodes),
- * and two progress bars for Activation (activeNodes / totalNodes) and Progression (unlockedNodes / totalNodes).
- * Percentages default to 0 when `totalNodes` is zero to avoid division-by-zero.
- *
- * @param activeFlows Number of currently active flows in the network.
- * @param activeNodes Number of nodes currently activated.
- * @param totalNodes Total number of nodes in the network; used as the denominator for progress calculations.
- * @param unlockedNodes Number of nodes unlocked via progression.
-
->>>>>>> ea3067ee
+
  */
 @Composable
 fun StatusPanel(
