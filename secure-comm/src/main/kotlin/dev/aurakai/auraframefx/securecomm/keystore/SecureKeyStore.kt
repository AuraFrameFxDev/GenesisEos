--- conflicted
+++ resolved
@@ -116,9 +116,8 @@
     }
 
     /**
-<<<<<<< HEAD
      * Retrieve an existing SecretKey from the AndroidKeyStore or create and store a new AES-256 key for the given alias.
-=======
+
      * Retrieves a SecretKey from the AndroidKeyStore for the given alias, creating and storing
      * a new AES-GCM 256-bit key if the alias does not already exist.
      *
@@ -134,7 +133,6 @@
      * @return The existing or newly generated SecretKey associated with the alias.
 
      * Retrieve or create a SecretKey in the AndroidKeyStore for the given alias.
->>>>>>> 5b7c7fe6
      *
      * If the alias is present in the AndroidKeyStore the associated SecretKey is returned. Otherwise a new key is
      * generated and persisted with AES/GCM/NoPadding, 256-bit size, ENCRYPT and DECRYPT purposes, randomized
