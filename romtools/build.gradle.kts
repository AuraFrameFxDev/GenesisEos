--- conflicted
+++ resolved
@@ -153,14 +153,10 @@
     /**
      * Verify that the configured ROM tools directory exists.
      *
-<<<<<<< HEAD
      * If `romToolsDir` is not set or points to a non-existent directory, the task logs a warning indicating ROM
      * functionality may be limited. If the directory exists, the task logs a lifecycle message with the directory's
      * absolute path. This task does not fail the build on a missing directory.
-=======
-     * If the optional `romToolsDir` is absent or does not exist, the task will emit a warning.
-     * If the directory exists, the task will log a lifecycle message including the directory's absolute path.
->>>>>>> c33c9185
+
      */
     @TaskAction
     fun verify() {
